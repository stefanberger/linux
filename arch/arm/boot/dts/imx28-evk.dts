/*
 * Copyright 2012 Freescale Semiconductor, Inc.
 *
 * The code contained herein is licensed under the GNU General Public
 * License. You may obtain a copy of the GNU General Public License
 * Version 2 or later at the following locations:
 *
 * http://www.opensource.org/licenses/gpl-license.html
 * http://www.gnu.org/copyleft/gpl.html
 */

/dts-v1/;
/include/ "imx28.dtsi"

/ {
	model = "Freescale i.MX28 Evaluation Kit";
	compatible = "fsl,imx28-evk", "fsl,imx28";

	memory {
		reg = <0x40000000 0x08000000>;
	};

	apb@80000000 {
		apbh@80000000 {
			gpmi-nand@8000c000 {
				pinctrl-names = "default";
				pinctrl-0 = <&gpmi_pins_a &gpmi_status_cfg
					     &gpmi_pins_evk>;
				status = "okay";
			};

			ssp0: ssp@80010000 {
				compatible = "fsl,imx28-mmc";
				pinctrl-names = "default";
				pinctrl-0 = <&mmc0_8bit_pins_a
					&mmc0_cd_cfg &mmc0_sck_cfg>;
				bus-width = <8>;
				wp-gpios = <&gpio2 12 0>;
				vmmc-supply = <&reg_vddio_sd0>;
				status = "okay";
			};

			ssp1: ssp@80012000 {
				compatible = "fsl,imx28-mmc";
				bus-width = <8>;
				wp-gpios = <&gpio0 28 0>;
			};

<<<<<<< HEAD
=======
			ssp2: ssp@80014000 {
				#address-cells = <1>;
				#size-cells = <0>;
				compatible = "fsl,imx28-spi";
				pinctrl-names = "default";
				pinctrl-0 = <&spi2_pins_a>;
				status = "okay";

				flash: m25p80@0 {
					#address-cells = <1>;
					#size-cells = <1>;
					compatible = "sst,sst25vf016b";
					spi-max-frequency = <40000000>;
					reg = <0>;
				};
			};

>>>>>>> 84bae6c3
			pinctrl@80018000 {
				pinctrl-names = "default";
				pinctrl-0 = <&hog_pins_a>;

<<<<<<< HEAD
				hog_pins_a: hog-gpios@0 {
=======
				hog_pins_a: hog@0 {
>>>>>>> 84bae6c3
					reg = <0>;
					fsl,pinmux-ids = <
						0x20d3 /* MX28_PAD_SSP1_CMD__GPIO_2_13 */
						0x20f3 /* MX28_PAD_SSP1_DATA3__GPIO_2_15 */
						0x40d3 /* MX28_PAD_ENET0_RX_CLK__GPIO_4_13 */
						0x20c3 /* MX28_PAD_SSP1_SCK__GPIO_2_12 */
						0x31c3 /* MX28_PAD_PWM3__GPIO_3_28 */
						0x31e3 /* MX28_PAD_LCD_RESET__GPIO_3_30 */
						0x3053 /* MX28_PAD_AUART1_TX__GPIO_3_5 */
						0x3083 /* MX28_PAD_AUART2_RX__GPIO_3_8 */
						0x3093 /* MX28_PAD_AUART2_TX__GPIO_3_9 */
					>;
					fsl,drive-strength = <0>;
					fsl,voltage = <1>;
					fsl,pull-up = <0>;
				};

				gpmi_pins_evk: gpmi-nand-evk@0 {
					reg = <0>;
					fsl,pinmux-ids = <
						0x0110 /* MX28_PAD_GPMI_CE1N__GPMI_CE1N */
						0x0150 /* MX28_PAD_GPMI_RDY1__GPMI_READY1 */
					>;
					fsl,drive-strength = <0>;
					fsl,voltage = <1>;
					fsl,pull-up = <0>;
				};

				lcdif_pins_evk: lcdif-evk@0 {
					reg = <0>;
					fsl,pinmux-ids = <
						0x1181 /* MX28_PAD_LCD_RD_E__LCD_VSYNC */
						0x1191 /* MX28_PAD_LCD_WR_RWN__LCD_HSYNC */
						0x11a1 /* MX28_PAD_LCD_RS__LCD_DOTCLK */
						0x11b1 /* MX28_PAD_LCD_CS__LCD_ENABLE */
					>;
					fsl,drive-strength = <0>;
					fsl,voltage = <1>;
					fsl,pull-up = <0>;
				};
			};

			lcdif@80030000 {
				pinctrl-names = "default";
				pinctrl-0 = <&lcdif_24bit_pins_a
					     &lcdif_pins_evk>;
				panel-enable-gpios = <&gpio3 30 0>;
				status = "okay";
			};

			can0: can@80032000 {
				pinctrl-names = "default";
				pinctrl-0 = <&can0_pins_a>;
				status = "okay";
			};

			can1: can@80034000 {
				pinctrl-names = "default";
				pinctrl-0 = <&can1_pins_a>;
				status = "okay";
			};
		};

		apbx@80040000 {
			saif0: saif@80042000 {
				pinctrl-names = "default";
				pinctrl-0 = <&saif0_pins_a>;
				status = "okay";
			};

			saif1: saif@80046000 {
				pinctrl-names = "default";
				pinctrl-0 = <&saif1_pins_a>;
				fsl,saif-master = <&saif0>;
				status = "okay";
			};

			lradc@80050000 {
				status = "okay";
			};

			i2c0: i2c@80058000 {
				pinctrl-names = "default";
				pinctrl-0 = <&i2c0_pins_a>;
				status = "okay";

				sgtl5000: codec@0a {
					compatible = "fsl,sgtl5000";
					reg = <0x0a>;
					VDDA-supply = <&reg_3p3v>;
					VDDIO-supply = <&reg_3p3v>;

				};

				at24@51 {
					compatible = "at24,24c32";
					pagesize = <32>;
					reg = <0x51>;
				};
			};

			pwm: pwm@80064000 {
				pinctrl-names = "default";
				pinctrl-0 = <&pwm2_pins_a>;
				status = "okay";
			};

			pwm: pwm@80064000 {
				pinctrl-names = "default";
				pinctrl-0 = <&pwm2_pins_a>;
				status = "okay";
			};

			duart: serial@80074000 {
				pinctrl-names = "default";
				pinctrl-0 = <&duart_pins_a>;
				status = "okay";
			};

			auart0: serial@8006a000 {
				pinctrl-names = "default";
				pinctrl-0 = <&auart0_pins_a>;
				status = "okay";
			};

			auart3: serial@80070000 {
				pinctrl-names = "default";
				pinctrl-0 = <&auart3_pins_a>;
				status = "okay";
			};

			usbphy0: usbphy@8007c000 {
				status = "okay";
			};

			usbphy1: usbphy@8007e000 {
				status = "okay";
			};
		};
	};

	ahb@80080000 {
		usb0: usb@80080000 {
			vbus-supply = <&reg_usb0_vbus>;
			status = "okay";
		};

		usb1: usb@80090000 {
			vbus-supply = <&reg_usb1_vbus>;
			status = "okay";
		};

		mac0: ethernet@800f0000 {
			phy-mode = "rmii";
			pinctrl-names = "default";
			pinctrl-0 = <&mac0_pins_a>;
			phy-supply = <&reg_fec_3v3>;
			phy-reset-gpios = <&gpio4 13 0>;
			phy-reset-duration = <100>;
			status = "okay";
		};

		mac1: ethernet@800f4000 {
			phy-mode = "rmii";
			pinctrl-names = "default";
			pinctrl-0 = <&mac1_pins_a>;
			status = "okay";
		};
	};

	regulators {
		compatible = "simple-bus";

		reg_3p3v: 3p3v {
			compatible = "regulator-fixed";
			regulator-name = "3P3V";
			regulator-min-microvolt = <3300000>;
			regulator-max-microvolt = <3300000>;
			regulator-always-on;
		};

		reg_vddio_sd0: vddio-sd0 {
			compatible = "regulator-fixed";
			regulator-name = "vddio-sd0";
			regulator-min-microvolt = <3300000>;
			regulator-max-microvolt = <3300000>;
			gpio = <&gpio3 28 0>;
		};

		reg_fec_3v3: fec-3v3 {
			compatible = "regulator-fixed";
			regulator-name = "fec-3v3";
			regulator-min-microvolt = <3300000>;
			regulator-max-microvolt = <3300000>;
			gpio = <&gpio2 15 0>;
		};

		reg_usb0_vbus: usb0_vbus {
			compatible = "regulator-fixed";
			regulator-name = "usb0_vbus";
			regulator-min-microvolt = <5000000>;
			regulator-max-microvolt = <5000000>;
			gpio = <&gpio3 9 0>;
			enable-active-high;
		};

		reg_usb1_vbus: usb1_vbus {
			compatible = "regulator-fixed";
			regulator-name = "usb1_vbus";
			regulator-min-microvolt = <5000000>;
			regulator-max-microvolt = <5000000>;
			gpio = <&gpio3 8 0>;
			enable-active-high;
		};
	};

	sound {
		compatible = "fsl,imx28-evk-sgtl5000",
			     "fsl,mxs-audio-sgtl5000";
		model = "imx28-evk-sgtl5000";
		saif-controllers = <&saif0 &saif1>;
		audio-codec = <&sgtl5000>;
	};

	leds {
		compatible = "gpio-leds";

		user {
			label = "Heartbeat";
			gpios = <&gpio3 5 0>;
			linux,default-trigger = "heartbeat";
		};
	};

	backlight {
		compatible = "pwm-backlight";
		pwms = <&pwm 2 5000000>;
		brightness-levels = <0 4 8 16 32 64 128 255>;
		default-brightness-level = <6>;
	};
};<|MERGE_RESOLUTION|>--- conflicted
+++ resolved
@@ -46,8 +46,6 @@
 				wp-gpios = <&gpio0 28 0>;
 			};
 
-<<<<<<< HEAD
-=======
 			ssp2: ssp@80014000 {
 				#address-cells = <1>;
 				#size-cells = <0>;
@@ -65,16 +63,11 @@
 				};
 			};
 
->>>>>>> 84bae6c3
 			pinctrl@80018000 {
 				pinctrl-names = "default";
 				pinctrl-0 = <&hog_pins_a>;
 
-<<<<<<< HEAD
-				hog_pins_a: hog-gpios@0 {
-=======
 				hog_pins_a: hog@0 {
->>>>>>> 84bae6c3
 					reg = <0>;
 					fsl,pinmux-ids = <
 						0x20d3 /* MX28_PAD_SSP1_CMD__GPIO_2_13 */
@@ -182,12 +175,6 @@
 				status = "okay";
 			};
 
-			pwm: pwm@80064000 {
-				pinctrl-names = "default";
-				pinctrl-0 = <&pwm2_pins_a>;
-				status = "okay";
-			};
-
 			duart: serial@80074000 {
 				pinctrl-names = "default";
 				pinctrl-0 = <&duart_pins_a>;
