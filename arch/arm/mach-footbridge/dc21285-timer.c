--- conflicted
+++ resolved
@@ -30,11 +30,7 @@
 	return 0;
 }
 
-<<<<<<< HEAD
-static int cksrc_dc21285_disable(struct clocksource *cs)
-=======
 static void cksrc_dc21285_disable(struct clocksource *cs)
->>>>>>> 00b317a4
 {
 	*CSR_TIMER2_CNTL = 0;
 }
