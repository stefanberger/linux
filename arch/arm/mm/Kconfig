comment "Processor Type"

config CPU_32
	bool
	default y

# Select CPU types depending on the architecture selected.  This selects
# which CPUs we support in the kernel image, and the compiler instruction
# optimiser behaviour.

# ARM610
config CPU_ARM610
	bool "Support ARM610 processor"
	depends on ARCH_RPC
	select CPU_32v3
	select CPU_CACHE_V3
	select CPU_CACHE_VIVT
	select CPU_CP15_MMU
	select CPU_COPY_V3 if MMU
	select CPU_TLB_V3 if MMU
	help
	  The ARM610 is the successor to the ARM3 processor
	  and was produced by VLSI Technology Inc.

	  Say Y if you want support for the ARM610 processor.
	  Otherwise, say N.

# ARM7TDMI
config CPU_ARM7TDMI
	bool "Support ARM7TDMI processor"
	depends on !MMU
	select CPU_32v4T
	select CPU_ABRT_LV4T
	select CPU_CACHE_V4
	help
	  A 32-bit RISC microprocessor based on the ARM7 processor core
	  which has no memory control unit and cache.

	  Say Y if you want support for the ARM7TDMI processor.
	  Otherwise, say N.

# ARM710
config CPU_ARM710
	bool "Support ARM710 processor" if !ARCH_CLPS7500 && ARCH_RPC
	default y if ARCH_CLPS7500
	select CPU_32v3
	select CPU_CACHE_V3
	select CPU_CACHE_VIVT
	select CPU_CP15_MMU
	select CPU_COPY_V3 if MMU
	select CPU_TLB_V3 if MMU
	help
	  A 32-bit RISC microprocessor based on the ARM7 processor core
	  designed by Advanced RISC Machines Ltd. The ARM710 is the
	  successor to the ARM610 processor. It was released in
	  July 1994 by VLSI Technology Inc.

	  Say Y if you want support for the ARM710 processor.
	  Otherwise, say N.

# ARM720T
config CPU_ARM720T
	bool "Support ARM720T processor" if !ARCH_CLPS711X && !ARCH_L7200 && !ARCH_CDB89712 && ARCH_INTEGRATOR
	default y if ARCH_CLPS711X || ARCH_L7200 || ARCH_CDB89712 || ARCH_H720X
	select CPU_32v4T
	select CPU_ABRT_LV4T
	select CPU_CACHE_V4
	select CPU_CACHE_VIVT
	select CPU_CP15_MMU
	select CPU_COPY_V4WT if MMU
	select CPU_TLB_V4WT if MMU
	help
	  A 32-bit RISC processor with 8kByte Cache, Write Buffer and
	  MMU built around an ARM7TDMI core.

	  Say Y if you want support for the ARM720T processor.
	  Otherwise, say N.

# ARM740T
config CPU_ARM740T
	bool "Support ARM740T processor" if ARCH_INTEGRATOR
	depends on !MMU
	select CPU_32v4T
	select CPU_ABRT_LV4T
	select CPU_CACHE_V3	# although the core is v4t
	select CPU_CP15_MPU
	help
	  A 32-bit RISC processor with 8KB cache or 4KB variants,
	  write buffer and MPU(Protection Unit) built around
	  an ARM7TDMI core.

	  Say Y if you want support for the ARM740T processor.
	  Otherwise, say N.

# ARM9TDMI
config CPU_ARM9TDMI
	bool "Support ARM9TDMI processor"
	depends on !MMU
	select CPU_32v4T
	select CPU_ABRT_NOMMU
	select CPU_CACHE_V4
	help
	  A 32-bit RISC microprocessor based on the ARM9 processor core
	  which has no memory control unit and cache.

	  Say Y if you want support for the ARM9TDMI processor.
	  Otherwise, say N.

# ARM920T
config CPU_ARM920T
	bool "Support ARM920T processor"
	depends on ARCH_EP93XX || ARCH_INTEGRATOR || CPU_S3C2410 || CPU_S3C2440 || CPU_S3C2442 || ARCH_IMX || ARCH_AAEC2000 || ARCH_AT91RM9200
	default y if CPU_S3C2410 || CPU_S3C2440 || CPU_S3C2442 || ARCH_AT91RM9200
	select CPU_32v4T
	select CPU_ABRT_EV4T
	select CPU_CACHE_V4WT
	select CPU_CACHE_VIVT
	select CPU_CP15_MMU
	select CPU_COPY_V4WB if MMU
	select CPU_TLB_V4WBI if MMU
	help
	  The ARM920T is licensed to be produced by numerous vendors,
	  and is used in the Maverick EP9312 and the Samsung S3C2410.

	  More information on the Maverick EP9312 at
	  <http://linuxdevices.com/products/PD2382866068.html>.

	  Say Y if you want support for the ARM920T processor.
	  Otherwise, say N.

# ARM922T
config CPU_ARM922T
	bool "Support ARM922T processor" if ARCH_INTEGRATOR
	depends on ARCH_LH7A40X || ARCH_INTEGRATOR
	default y if ARCH_LH7A40X
	select CPU_32v4T
	select CPU_ABRT_EV4T
	select CPU_CACHE_V4WT
	select CPU_CACHE_VIVT
	select CPU_CP15_MMU
	select CPU_COPY_V4WB if MMU
	select CPU_TLB_V4WBI if MMU
	help
	  The ARM922T is a version of the ARM920T, but with smaller
	  instruction and data caches. It is used in Altera's
	  Excalibur XA device family.

	  Say Y if you want support for the ARM922T processor.
	  Otherwise, say N.

# ARM925T
config CPU_ARM925T
 	bool "Support ARM925T processor" if ARCH_OMAP1
 	depends on ARCH_OMAP15XX
 	default y if ARCH_OMAP15XX
	select CPU_32v4T
	select CPU_ABRT_EV4T
	select CPU_CACHE_V4WT
	select CPU_CACHE_VIVT
	select CPU_CP15_MMU
	select CPU_COPY_V4WB if MMU
	select CPU_TLB_V4WBI if MMU
 	help
 	  The ARM925T is a mix between the ARM920T and ARM926T, but with
	  different instruction and data caches. It is used in TI's OMAP
 	  device family.

 	  Say Y if you want support for the ARM925T processor.
 	  Otherwise, say N.

# ARM926T
config CPU_ARM926T
	bool "Support ARM926T processor"
<<<<<<< HEAD
	depends on ARCH_INTEGRATOR || ARCH_VERSATILE_PB || MACH_VERSATILE_AB || ARCH_OMAP730 || ARCH_OMAP16XX || MACH_REALVIEW_EB || ARCH_PNX4008 || ARCH_NETX || CPU_S3C2412 || ARCH_AT91SAM9260 || ARCH_AT91SAM9261 || ARCH_AT91SAM9263
	default y if ARCH_VERSATILE_PB || MACH_VERSATILE_AB || ARCH_OMAP730 || ARCH_OMAP16XX || ARCH_PNX4008 || ARCH_NETX || CPU_S3C2412 || ARCH_AT91SAM9260 || ARCH_AT91SAM9261 || ARCH_AT91SAM9263
=======
	depends on ARCH_INTEGRATOR || ARCH_VERSATILE_PB || MACH_VERSATILE_AB || ARCH_OMAP730 || ARCH_OMAP16XX || MACH_REALVIEW_EB || ARCH_PNX4008 || ARCH_NETX || CPU_S3C2412 || ARCH_AT91SAM9260 || ARCH_AT91SAM9261 || ARCH_NS9XXX
	default y if ARCH_VERSATILE_PB || MACH_VERSATILE_AB || ARCH_OMAP730 || ARCH_OMAP16XX || ARCH_PNX4008 || ARCH_NETX || CPU_S3C2412 || ARCH_AT91SAM9260 || ARCH_AT91SAM9261 || ARCH_NS9XXX
>>>>>>> b77bfa84
	select CPU_32v5
	select CPU_ABRT_EV5TJ
	select CPU_CACHE_VIVT
	select CPU_CP15_MMU
	select CPU_COPY_V4WB if MMU
	select CPU_TLB_V4WBI if MMU
	help
	  This is a variant of the ARM920.  It has slightly different
	  instruction sequences for cache and TLB operations.  Curiously,
	  there is no documentation on it at the ARM corporate website.

	  Say Y if you want support for the ARM926T processor.
	  Otherwise, say N.

# ARM940T
config CPU_ARM940T
	bool "Support ARM940T processor" if ARCH_INTEGRATOR
	depends on !MMU
	select CPU_32v4T
	select CPU_ABRT_NOMMU
	select CPU_CACHE_VIVT
	select CPU_CP15_MPU
	help
	  ARM940T is a member of the ARM9TDMI family of general-
	  purpose microprocessors with MPU and separate 4KB
	  instruction and 4KB data cases, each with a 4-word line
	  length.

	  Say Y if you want support for the ARM940T processor.
	  Otherwise, say N.

# ARM946E-S
config CPU_ARM946E
	bool "Support ARM946E-S processor" if ARCH_INTEGRATOR
	depends on !MMU
	select CPU_32v5
	select CPU_ABRT_NOMMU
	select CPU_CACHE_VIVT
	select CPU_CP15_MPU
	help
	  ARM946E-S is a member of the ARM9E-S family of high-
	  performance, 32-bit system-on-chip processor solutions.
	  The TCM and ARMv5TE 32-bit instruction set is supported.

	  Say Y if you want support for the ARM946E-S processor.
	  Otherwise, say N.

# ARM1020 - needs validating
config CPU_ARM1020
	bool "Support ARM1020T (rev 0) processor"
	depends on ARCH_INTEGRATOR
	select CPU_32v5
	select CPU_ABRT_EV4T
	select CPU_CACHE_V4WT
	select CPU_CACHE_VIVT
	select CPU_CP15_MMU
	select CPU_COPY_V4WB if MMU
	select CPU_TLB_V4WBI if MMU
	help
	  The ARM1020 is the 32K cached version of the ARM10 processor,
	  with an addition of a floating-point unit.

	  Say Y if you want support for the ARM1020 processor.
	  Otherwise, say N.

# ARM1020E - needs validating
config CPU_ARM1020E
	bool "Support ARM1020E processor"
	depends on ARCH_INTEGRATOR
	select CPU_32v5
	select CPU_ABRT_EV4T
	select CPU_CACHE_V4WT
	select CPU_CACHE_VIVT
	select CPU_CP15_MMU
	select CPU_COPY_V4WB if MMU
	select CPU_TLB_V4WBI if MMU
	depends on n

# ARM1022E
config CPU_ARM1022
	bool "Support ARM1022E processor"
	depends on ARCH_INTEGRATOR
	select CPU_32v5
	select CPU_ABRT_EV4T
	select CPU_CACHE_VIVT
	select CPU_CP15_MMU
	select CPU_COPY_V4WB if MMU # can probably do better
	select CPU_TLB_V4WBI if MMU
	help
	  The ARM1022E is an implementation of the ARMv5TE architecture
	  based upon the ARM10 integer core with a 16KiB L1 Harvard cache,
	  embedded trace macrocell, and a floating-point unit.

	  Say Y if you want support for the ARM1022E processor.
	  Otherwise, say N.

# ARM1026EJ-S
config CPU_ARM1026
	bool "Support ARM1026EJ-S processor"
	depends on ARCH_INTEGRATOR
	select CPU_32v5
	select CPU_ABRT_EV5T # But need Jazelle, but EV5TJ ignores bit 10
	select CPU_CACHE_VIVT
	select CPU_CP15_MMU
	select CPU_COPY_V4WB if MMU # can probably do better
	select CPU_TLB_V4WBI if MMU
	help
	  The ARM1026EJ-S is an implementation of the ARMv5TEJ architecture
	  based upon the ARM10 integer core.

	  Say Y if you want support for the ARM1026EJ-S processor.
	  Otherwise, say N.

# SA110
config CPU_SA110
	bool "Support StrongARM(R) SA-110 processor" if !ARCH_EBSA110 && !FOOTBRIDGE && !ARCH_TBOX && !ARCH_SHARK && !ARCH_NEXUSPCI && ARCH_RPC
	default y if ARCH_EBSA110 || FOOTBRIDGE || ARCH_TBOX || ARCH_SHARK || ARCH_NEXUSPCI
	select CPU_32v3 if ARCH_RPC
	select CPU_32v4 if !ARCH_RPC
	select CPU_ABRT_EV4
	select CPU_CACHE_V4WB
	select CPU_CACHE_VIVT
	select CPU_CP15_MMU
	select CPU_COPY_V4WB if MMU
	select CPU_TLB_V4WB if MMU
	help
	  The Intel StrongARM(R) SA-110 is a 32-bit microprocessor and
	  is available at five speeds ranging from 100 MHz to 233 MHz.
	  More information is available at
	  <http://developer.intel.com/design/strong/sa110.htm>.

	  Say Y if you want support for the SA-110 processor.
	  Otherwise, say N.

# SA1100
config CPU_SA1100
	bool
	depends on ARCH_SA1100
	default y
	select CPU_32v4
	select CPU_ABRT_EV4
	select CPU_CACHE_V4WB
	select CPU_CACHE_VIVT
	select CPU_CP15_MMU
	select CPU_TLB_V4WB if MMU

# XScale
config CPU_XSCALE
	bool
	depends on ARCH_IOP32X || ARCH_IOP33X || ARCH_PXA || ARCH_IXP4XX || ARCH_IXP2000
	default y
	select CPU_32v5
	select CPU_ABRT_EV5T
	select CPU_CACHE_VIVT
	select CPU_CP15_MMU
	select CPU_TLB_V4WBI if MMU

# XScale Core Version 3
config CPU_XSC3
	bool
	depends on ARCH_IXP23XX || ARCH_IOP13XX
	default y
	select CPU_32v5
	select CPU_ABRT_EV5T
	select CPU_CACHE_VIVT
	select CPU_CP15_MMU
	select CPU_TLB_V4WBI if MMU
	select IO_36

# ARMv6
config CPU_V6
	bool "Support ARM V6 processor"
	depends on ARCH_INTEGRATOR || MACH_REALVIEW_EB || ARCH_OMAP2
	select CPU_32v6
	select CPU_ABRT_EV6
	select CPU_CACHE_V6
	select CPU_CACHE_VIPT
	select CPU_CP15_MMU
	select CPU_COPY_V6 if MMU
	select CPU_TLB_V6 if MMU

# ARMv6k
config CPU_32v6K
	bool "Support ARM V6K processor extensions" if !SMP
	depends on CPU_V6
	default y if SMP
	help
	  Say Y here if your ARMv6 processor supports the 'K' extension.
	  This enables the kernel to use some instructions not present
	  on previous processors, and as such a kernel build with this
	  enabled will not boot on processors with do not support these
	  instructions.

# Figure out what processor architecture version we should be using.
# This defines the compiler instruction set which depends on the machine type.
config CPU_32v3
	bool
	select TLS_REG_EMUL if SMP || !MMU
	select NEEDS_SYSCALL_FOR_CMPXCHG if SMP

config CPU_32v4
	bool
	select TLS_REG_EMUL if SMP || !MMU
	select NEEDS_SYSCALL_FOR_CMPXCHG if SMP

config CPU_32v4T
	bool
	select TLS_REG_EMUL if SMP || !MMU
	select NEEDS_SYSCALL_FOR_CMPXCHG if SMP

config CPU_32v5
	bool
	select TLS_REG_EMUL if SMP || !MMU
	select NEEDS_SYSCALL_FOR_CMPXCHG if SMP

config CPU_32v6
	bool

# The abort model
config CPU_ABRT_NOMMU
	bool

config CPU_ABRT_EV4
	bool

config CPU_ABRT_EV4T
	bool

config CPU_ABRT_LV4T
	bool

config CPU_ABRT_EV5T
	bool

config CPU_ABRT_EV5TJ
	bool

config CPU_ABRT_EV6
	bool

# The cache model
config CPU_CACHE_V3
	bool

config CPU_CACHE_V4
	bool

config CPU_CACHE_V4WT
	bool

config CPU_CACHE_V4WB
	bool

config CPU_CACHE_V6
	bool

config CPU_CACHE_VIVT
	bool

config CPU_CACHE_VIPT
	bool

if MMU
# The copy-page model
config CPU_COPY_V3
	bool

config CPU_COPY_V4WT
	bool

config CPU_COPY_V4WB
	bool

config CPU_COPY_V6
	bool

# This selects the TLB model
config CPU_TLB_V3
	bool
	help
	  ARM Architecture Version 3 TLB.

config CPU_TLB_V4WT
	bool
	help
	  ARM Architecture Version 4 TLB with writethrough cache.

config CPU_TLB_V4WB
	bool
	help
	  ARM Architecture Version 4 TLB with writeback cache.

config CPU_TLB_V4WBI
	bool
	help
	  ARM Architecture Version 4 TLB with writeback cache and invalidate
	  instruction cache entry.

config CPU_TLB_V6
	bool

endif

config CPU_CP15
	bool
	help
	  Processor has the CP15 register.

config CPU_CP15_MMU
	bool
	select CPU_CP15
	help
	  Processor has the CP15 register, which has MMU related registers.

config CPU_CP15_MPU
	bool
	select CPU_CP15
	help
	  Processor has the CP15 register, which has MPU related registers.

#
# CPU supports 36-bit I/O
#
config IO_36
	bool

comment "Processor Features"

config ARM_THUMB
	bool "Support Thumb user binaries"
	depends on CPU_ARM720T || CPU_ARM740T || CPU_ARM920T || CPU_ARM922T || CPU_ARM925T || CPU_ARM926T || CPU_ARM940T || CPU_ARM946E || CPU_ARM1020 || CPU_ARM1020E || CPU_ARM1022 || CPU_ARM1026 || CPU_XSCALE || CPU_XSC3 || CPU_V6
	default y
	help
	  Say Y if you want to include kernel support for running user space
	  Thumb binaries.

	  The Thumb instruction set is a compressed form of the standard ARM
	  instruction set resulting in smaller binaries at the expense of
	  slightly less efficient code.

	  If you don't know what this all is, saying Y is a safe choice.

config CPU_BIG_ENDIAN
	bool "Build big-endian kernel"
	depends on ARCH_SUPPORTS_BIG_ENDIAN
	help
	  Say Y if you plan on running a kernel in big-endian mode.
	  Note that your board must be properly built and your board
	  port must properly enable any big-endian related features
	  of your chipset/board/processor.

config CPU_HIGH_VECTOR
	depends !MMU && CPU_CP15 && !CPU_ARM740T
	bool "Select the High exception vector"
	default n
	help
	  Say Y here to select high exception vector(0xFFFF0000~).
	  The exception vector can be vary depending on the platform
	  design in nommu mode. If your platform needs to select
	  high exception vector, say Y.
	  Otherwise or if you are unsure, say N, and the low exception
	  vector (0x00000000~) will be used.

config CPU_ICACHE_DISABLE
	bool "Disable I-Cache (I-bit)"
	depends on CPU_CP15 && !(CPU_ARM610 || CPU_ARM710 || CPU_ARM720T || CPU_ARM740T || CPU_XSCALE || CPU_XSC3)
	help
	  Say Y here to disable the processor instruction cache. Unless
	  you have a reason not to or are unsure, say N.

config CPU_DCACHE_DISABLE
	bool "Disable D-Cache (C-bit)"
	depends on CPU_CP15
	help
	  Say Y here to disable the processor data cache. Unless
	  you have a reason not to or are unsure, say N.

config CPU_DCACHE_SIZE
	hex
	depends on CPU_ARM740T || CPU_ARM946E
	default 0x00001000 if CPU_ARM740T
	default 0x00002000 # default size for ARM946E-S
	help
	  Some cores are synthesizable to have various sized cache. For
	  ARM946E-S case, it can vary from 0KB to 1MB.
	  To support such cache operations, it is efficient to know the size
	  before compile time.
	  If your SoC is configured to have a different size, define the value
	  here with proper conditions.

config CPU_DCACHE_WRITETHROUGH
	bool "Force write through D-cache"
	depends on (CPU_ARM740T || CPU_ARM920T || CPU_ARM922T || CPU_ARM925T || CPU_ARM926T || CPU_ARM940T || CPU_ARM946E || CPU_ARM1020 || CPU_V6) && !CPU_DCACHE_DISABLE
	default y if CPU_ARM925T
	help
	  Say Y here to use the data cache in writethrough mode. Unless you
	  specifically require this or are unsure, say N.

config CPU_CACHE_ROUND_ROBIN
	bool "Round robin I and D cache replacement algorithm"
	depends on (CPU_ARM926T || CPU_ARM946E || CPU_ARM1020) && (!CPU_ICACHE_DISABLE || !CPU_DCACHE_DISABLE)
	help
	  Say Y here to use the predictable round-robin cache replacement
	  policy.  Unless you specifically require this or are unsure, say N.

config CPU_BPREDICT_DISABLE
	bool "Disable branch prediction"
	depends on CPU_ARM1020 || CPU_V6 || CPU_XSC3
	help
	  Say Y here to disable branch prediction.  If unsure, say N.

config TLS_REG_EMUL
	bool
	help
	  An SMP system using a pre-ARMv6 processor (there are apparently
	  a few prototypes like that in existence) and therefore access to
	  that required register must be emulated.

config HAS_TLS_REG
	bool
	depends on !TLS_REG_EMUL
	default y if SMP || CPU_32v7
	help
	  This selects support for the CP15 thread register.
	  It is defined to be available on some ARMv6 processors (including
	  all SMP capable ARMv6's) or later processors.  User space may
	  assume directly accessing that register and always obtain the
	  expected value only on ARMv7 and above.

config NEEDS_SYSCALL_FOR_CMPXCHG
	bool
	help
	  SMP on a pre-ARMv6 processor?  Well OK then.
	  Forget about fast user space cmpxchg support.
	  It is just not possible.

config OUTER_CACHE
	bool
	default n

config CACHE_L2X0
	bool
	select OUTER_CACHE<|MERGE_RESOLUTION|>--- conflicted
+++ resolved
@@ -171,13 +171,8 @@
 # ARM926T
 config CPU_ARM926T
 	bool "Support ARM926T processor"
-<<<<<<< HEAD
-	depends on ARCH_INTEGRATOR || ARCH_VERSATILE_PB || MACH_VERSATILE_AB || ARCH_OMAP730 || ARCH_OMAP16XX || MACH_REALVIEW_EB || ARCH_PNX4008 || ARCH_NETX || CPU_S3C2412 || ARCH_AT91SAM9260 || ARCH_AT91SAM9261 || ARCH_AT91SAM9263
-	default y if ARCH_VERSATILE_PB || MACH_VERSATILE_AB || ARCH_OMAP730 || ARCH_OMAP16XX || ARCH_PNX4008 || ARCH_NETX || CPU_S3C2412 || ARCH_AT91SAM9260 || ARCH_AT91SAM9261 || ARCH_AT91SAM9263
-=======
-	depends on ARCH_INTEGRATOR || ARCH_VERSATILE_PB || MACH_VERSATILE_AB || ARCH_OMAP730 || ARCH_OMAP16XX || MACH_REALVIEW_EB || ARCH_PNX4008 || ARCH_NETX || CPU_S3C2412 || ARCH_AT91SAM9260 || ARCH_AT91SAM9261 || ARCH_NS9XXX
-	default y if ARCH_VERSATILE_PB || MACH_VERSATILE_AB || ARCH_OMAP730 || ARCH_OMAP16XX || ARCH_PNX4008 || ARCH_NETX || CPU_S3C2412 || ARCH_AT91SAM9260 || ARCH_AT91SAM9261 || ARCH_NS9XXX
->>>>>>> b77bfa84
+	depends on ARCH_INTEGRATOR || ARCH_VERSATILE_PB || MACH_VERSATILE_AB || ARCH_OMAP730 || ARCH_OMAP16XX || MACH_REALVIEW_EB || ARCH_PNX4008 || ARCH_NETX || CPU_S3C2412 || ARCH_AT91SAM9260 || ARCH_AT91SAM9261 || ARCH_AT91SAM9263 || ARCH_NS9XXX
+	default y if ARCH_VERSATILE_PB || MACH_VERSATILE_AB || ARCH_OMAP730 || ARCH_OMAP16XX || ARCH_PNX4008 || ARCH_NETX || CPU_S3C2412 || ARCH_AT91SAM9260 || ARCH_AT91SAM9261 || ARCH_AT91SAM9263 || ARCH_NS9XXX
 	select CPU_32v5
 	select CPU_ABRT_EV5TJ
 	select CPU_CACHE_VIVT
