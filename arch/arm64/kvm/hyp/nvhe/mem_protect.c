// SPDX-License-Identifier: GPL-2.0-only
/*
 * Copyright (C) 2020 Google LLC
 * Author: Quentin Perret <qperret@google.com>
 */

#include <linux/kvm_host.h>
#include <asm/kvm_emulate.h>
#include <asm/kvm_hyp.h>
#include <asm/kvm_mmu.h>
#include <asm/kvm_pgtable.h>
#include <asm/kvm_pkvm.h>
#include <asm/stage2_pgtable.h>

#include <hyp/fault.h>

#include <nvhe/gfp.h>
#include <nvhe/memory.h>
#include <nvhe/mem_protect.h>
#include <nvhe/mm.h>

#define KVM_HOST_S2_FLAGS (KVM_PGTABLE_S2_NOFWB | KVM_PGTABLE_S2_IDMAP)

struct host_mmu host_mmu;

static struct hyp_pool host_s2_pool;

static DEFINE_PER_CPU(struct pkvm_hyp_vm *, __current_vm);
#define current_vm (*this_cpu_ptr(&__current_vm))

static void guest_lock_component(struct pkvm_hyp_vm *vm)
{
	hyp_spin_lock(&vm->lock);
	current_vm = vm;
}

static void guest_unlock_component(struct pkvm_hyp_vm *vm)
{
	current_vm = NULL;
	hyp_spin_unlock(&vm->lock);
}

static void host_lock_component(void)
{
	hyp_spin_lock(&host_mmu.lock);
}

static void host_unlock_component(void)
{
	hyp_spin_unlock(&host_mmu.lock);
}

static void hyp_lock_component(void)
{
	hyp_spin_lock(&pkvm_pgd_lock);
}

static void hyp_unlock_component(void)
{
	hyp_spin_unlock(&pkvm_pgd_lock);
}

static void *host_s2_zalloc_pages_exact(size_t size)
{
	void *addr = hyp_alloc_pages(&host_s2_pool, get_order(size));

	hyp_split_page(hyp_virt_to_page(addr));

	/*
	 * The size of concatenated PGDs is always a power of two of PAGE_SIZE,
	 * so there should be no need to free any of the tail pages to make the
	 * allocation exact.
	 */
	WARN_ON(size != (PAGE_SIZE << get_order(size)));

	return addr;
}

static void *host_s2_zalloc_page(void *pool)
{
	return hyp_alloc_pages(pool, 0);
}

static void host_s2_get_page(void *addr)
{
	hyp_get_page(&host_s2_pool, addr);
}

static void host_s2_put_page(void *addr)
{
	hyp_put_page(&host_s2_pool, addr);
}

static void host_s2_free_removed_table(void *addr, u32 level)
{
	kvm_pgtable_stage2_free_removed(&host_kvm.mm_ops, addr, level);
}

static int prepare_s2_pool(void *pgt_pool_base)
{
	unsigned long nr_pages, pfn;
	int ret;

	pfn = hyp_virt_to_pfn(pgt_pool_base);
	nr_pages = host_s2_pgtable_pages();
	ret = hyp_pool_init(&host_s2_pool, pfn, nr_pages, 0);
	if (ret)
		return ret;

	host_mmu.mm_ops = (struct kvm_pgtable_mm_ops) {
		.zalloc_pages_exact = host_s2_zalloc_pages_exact,
		.zalloc_page = host_s2_zalloc_page,
		.free_removed_table = host_s2_free_removed_table,
		.phys_to_virt = hyp_phys_to_virt,
		.virt_to_phys = hyp_virt_to_phys,
		.page_count = hyp_page_count,
		.get_page = host_s2_get_page,
		.put_page = host_s2_put_page,
	};

	return 0;
}

static void prepare_host_vtcr(void)
{
	u32 parange, phys_shift;

	/* The host stage 2 is id-mapped, so use parange for T0SZ */
	parange = kvm_get_parange(id_aa64mmfr0_el1_sys_val);
	phys_shift = id_aa64mmfr0_parange_to_phys_shift(parange);

	host_mmu.arch.vtcr = kvm_get_vtcr(id_aa64mmfr0_el1_sys_val,
					  id_aa64mmfr1_el1_sys_val, phys_shift);
}

static bool host_stage2_force_pte_cb(u64 addr, u64 end, enum kvm_pgtable_prot prot);

int kvm_host_prepare_stage2(void *pgt_pool_base)
{
	struct kvm_s2_mmu *mmu = &host_mmu.arch.mmu;
	int ret;

	prepare_host_vtcr();
	hyp_spin_lock_init(&host_mmu.lock);
	mmu->arch = &host_mmu.arch;

	ret = prepare_s2_pool(pgt_pool_base);
	if (ret)
		return ret;

	ret = __kvm_pgtable_stage2_init(&host_mmu.pgt, mmu,
					&host_mmu.mm_ops, KVM_HOST_S2_FLAGS,
					host_stage2_force_pte_cb);
	if (ret)
		return ret;

	mmu->pgd_phys = __hyp_pa(host_mmu.pgt.pgd);
	mmu->pgt = &host_mmu.pgt;
	atomic64_set(&mmu->vmid.id, 0);

	return 0;
}

static bool guest_stage2_force_pte_cb(u64 addr, u64 end,
				      enum kvm_pgtable_prot prot)
{
	return true;
}

static void *guest_s2_zalloc_pages_exact(size_t size)
{
	void *addr = hyp_alloc_pages(&current_vm->pool, get_order(size));

	WARN_ON(size != (PAGE_SIZE << get_order(size)));
	hyp_split_page(hyp_virt_to_page(addr));

	return addr;
}

static void guest_s2_free_pages_exact(void *addr, unsigned long size)
{
	u8 order = get_order(size);
	unsigned int i;

	for (i = 0; i < (1 << order); i++)
		hyp_put_page(&current_vm->pool, addr + (i * PAGE_SIZE));
}

static void *guest_s2_zalloc_page(void *mc)
{
	struct hyp_page *p;
	void *addr;

	addr = hyp_alloc_pages(&current_vm->pool, 0);
	if (addr)
		return addr;

	addr = pop_hyp_memcache(mc, hyp_phys_to_virt);
	if (!addr)
		return addr;

	memset(addr, 0, PAGE_SIZE);
	p = hyp_virt_to_page(addr);
	memset(p, 0, sizeof(*p));
	p->refcount = 1;

	return addr;
}

static void guest_s2_get_page(void *addr)
{
	hyp_get_page(&current_vm->pool, addr);
}

static void guest_s2_put_page(void *addr)
{
	hyp_put_page(&current_vm->pool, addr);
}

static void clean_dcache_guest_page(void *va, size_t size)
{
	__clean_dcache_guest_page(hyp_fixmap_map(__hyp_pa(va)), size);
	hyp_fixmap_unmap();
}

static void invalidate_icache_guest_page(void *va, size_t size)
{
	__invalidate_icache_guest_page(hyp_fixmap_map(__hyp_pa(va)), size);
	hyp_fixmap_unmap();
}

int kvm_guest_prepare_stage2(struct pkvm_hyp_vm *vm, void *pgd)
{
	struct kvm_s2_mmu *mmu = &vm->kvm.arch.mmu;
	unsigned long nr_pages;
	int ret;

	nr_pages = kvm_pgtable_stage2_pgd_size(vm->kvm.arch.vtcr) >> PAGE_SHIFT;
	ret = hyp_pool_init(&vm->pool, hyp_virt_to_pfn(pgd), nr_pages, 0);
	if (ret)
		return ret;

	hyp_spin_lock_init(&vm->lock);
	vm->mm_ops = (struct kvm_pgtable_mm_ops) {
		.zalloc_pages_exact	= guest_s2_zalloc_pages_exact,
		.free_pages_exact	= guest_s2_free_pages_exact,
		.zalloc_page		= guest_s2_zalloc_page,
		.phys_to_virt		= hyp_phys_to_virt,
		.virt_to_phys		= hyp_virt_to_phys,
		.page_count		= hyp_page_count,
		.get_page		= guest_s2_get_page,
		.put_page		= guest_s2_put_page,
		.dcache_clean_inval_poc	= clean_dcache_guest_page,
		.icache_inval_pou	= invalidate_icache_guest_page,
	};

	guest_lock_component(vm);
	ret = __kvm_pgtable_stage2_init(mmu->pgt, mmu, &vm->mm_ops, 0,
					guest_stage2_force_pte_cb);
	guest_unlock_component(vm);
	if (ret)
		return ret;

	vm->kvm.arch.mmu.pgd_phys = __hyp_pa(vm->pgt.pgd);

	return 0;
}

void reclaim_guest_pages(struct pkvm_hyp_vm *vm, struct kvm_hyp_memcache *mc)
{
	void *addr;

	/* Dump all pgtable pages in the hyp_pool */
	guest_lock_component(vm);
	kvm_pgtable_stage2_destroy(&vm->pgt);
	vm->kvm.arch.mmu.pgd_phys = 0ULL;
	guest_unlock_component(vm);

	/* Drain the hyp_pool into the memcache */
	addr = hyp_alloc_pages(&vm->pool, 0);
	while (addr) {
		memset(hyp_virt_to_page(addr), 0, sizeof(struct hyp_page));
		push_hyp_memcache(mc, addr, hyp_virt_to_phys);
		WARN_ON(__pkvm_hyp_donate_host(hyp_virt_to_pfn(addr), 1));
		addr = hyp_alloc_pages(&vm->pool, 0);
	}
}

int __pkvm_prot_finalize(void)
{
	struct kvm_s2_mmu *mmu = &host_mmu.arch.mmu;
	struct kvm_nvhe_init_params *params = this_cpu_ptr(&kvm_init_params);

	if (params->hcr_el2 & HCR_VM)
		return -EPERM;

	params->vttbr = kvm_get_vttbr(mmu);
	params->vtcr = host_mmu.arch.vtcr;
	params->hcr_el2 |= HCR_VM;
	kvm_flush_dcache_to_poc(params, sizeof(*params));

	write_sysreg(params->hcr_el2, hcr_el2);
	__load_stage2(&host_mmu.arch.mmu, &host_mmu.arch);

	/*
	 * Make sure to have an ISB before the TLB maintenance below but only
	 * when __load_stage2() doesn't include one already.
	 */
	asm(ALTERNATIVE("isb", "nop", ARM64_WORKAROUND_SPECULATIVE_AT));

	/* Invalidate stale HCR bits that may be cached in TLBs */
	__tlbi(vmalls12e1);
	dsb(nsh);
	isb();

	return 0;
}

static int host_stage2_unmap_dev_all(void)
{
	struct kvm_pgtable *pgt = &host_mmu.pgt;
	struct memblock_region *reg;
	u64 addr = 0;
	int i, ret;

	/* Unmap all non-memory regions to recycle the pages */
	for (i = 0; i < hyp_memblock_nr; i++, addr = reg->base + reg->size) {
		reg = &hyp_memory[i];
		ret = kvm_pgtable_stage2_unmap(pgt, addr, reg->base - addr);
		if (ret)
			return ret;
	}
	return kvm_pgtable_stage2_unmap(pgt, addr, BIT(pgt->ia_bits) - addr);
}

struct kvm_mem_range {
	u64 start;
	u64 end;
};

static struct memblock_region *find_mem_range(phys_addr_t addr, struct kvm_mem_range *range)
{
	int cur, left = 0, right = hyp_memblock_nr;
	struct memblock_region *reg;
	phys_addr_t end;

	range->start = 0;
	range->end = ULONG_MAX;

	/* The list of memblock regions is sorted, binary search it */
	while (left < right) {
		cur = (left + right) >> 1;
		reg = &hyp_memory[cur];
		end = reg->base + reg->size;
		if (addr < reg->base) {
			right = cur;
			range->end = reg->base;
		} else if (addr >= end) {
			left = cur + 1;
			range->start = end;
		} else {
			range->start = reg->base;
			range->end = end;
			return reg;
		}
	}

	return NULL;
}

bool addr_is_memory(phys_addr_t phys)
{
	struct kvm_mem_range range;

	return !!find_mem_range(phys, &range);
}

static bool addr_is_allowed_memory(phys_addr_t phys)
{
	struct memblock_region *reg;
	struct kvm_mem_range range;

	reg = find_mem_range(phys, &range);

	return reg && !(reg->flags & MEMBLOCK_NOMAP);
}

static bool is_in_mem_range(u64 addr, struct kvm_mem_range *range)
{
	return range->start <= addr && addr < range->end;
}

static bool range_is_memory(u64 start, u64 end)
{
	struct kvm_mem_range r;

	if (!find_mem_range(start, &r))
		return false;

	return is_in_mem_range(end - 1, &r);
}

static inline int __host_stage2_idmap(u64 start, u64 end,
				      enum kvm_pgtable_prot prot)
{
<<<<<<< HEAD
	return kvm_pgtable_stage2_map(&host_kvm.pgt, start, end - start, start,
				      prot, &host_s2_pool, 0);
=======
	return kvm_pgtable_stage2_map(&host_mmu.pgt, start, end - start, start,
				      prot, &host_s2_pool);
>>>>>>> be66e67f
}

/*
 * The pool has been provided with enough pages to cover all of memory with
 * page granularity, but it is difficult to know how much of the MMIO range
 * we will need to cover upfront, so we may need to 'recycle' the pages if we
 * run out.
 */
#define host_stage2_try(fn, ...)					\
	({								\
		int __ret;						\
		hyp_assert_lock_held(&host_mmu.lock);			\
		__ret = fn(__VA_ARGS__);				\
		if (__ret == -ENOMEM) {					\
			__ret = host_stage2_unmap_dev_all();		\
			if (!__ret)					\
				__ret = fn(__VA_ARGS__);		\
		}							\
		__ret;							\
	 })

static inline bool range_included(struct kvm_mem_range *child,
				  struct kvm_mem_range *parent)
{
	return parent->start <= child->start && child->end <= parent->end;
}

static int host_stage2_adjust_range(u64 addr, struct kvm_mem_range *range)
{
	struct kvm_mem_range cur;
	kvm_pte_t pte;
	u32 level;
	int ret;

	hyp_assert_lock_held(&host_mmu.lock);
	ret = kvm_pgtable_get_leaf(&host_mmu.pgt, addr, &pte, &level);
	if (ret)
		return ret;

	if (kvm_pte_valid(pte))
		return -EAGAIN;

	if (pte)
		return -EPERM;

	do {
		u64 granule = kvm_granule_size(level);
		cur.start = ALIGN_DOWN(addr, granule);
		cur.end = cur.start + granule;
		level++;
	} while ((level < KVM_PGTABLE_MAX_LEVELS) &&
			!(kvm_level_supports_block_mapping(level) &&
			  range_included(&cur, range)));

	*range = cur;

	return 0;
}

int host_stage2_idmap_locked(phys_addr_t addr, u64 size,
			     enum kvm_pgtable_prot prot)
{
	return host_stage2_try(__host_stage2_idmap, addr, addr + size, prot);
}

int host_stage2_set_owner_locked(phys_addr_t addr, u64 size, u8 owner_id)
{
	return host_stage2_try(kvm_pgtable_stage2_set_owner, &host_mmu.pgt,
			       addr, size, &host_s2_pool, owner_id);
}

static bool host_stage2_force_pte_cb(u64 addr, u64 end, enum kvm_pgtable_prot prot)
{
	/*
	 * Block mappings must be used with care in the host stage-2 as a
	 * kvm_pgtable_stage2_map() operation targeting a page in the range of
	 * an existing block will delete the block under the assumption that
	 * mappings in the rest of the block range can always be rebuilt lazily.
	 * That assumption is correct for the host stage-2 with RWX mappings
	 * targeting memory or RW mappings targeting MMIO ranges (see
	 * host_stage2_idmap() below which implements some of the host memory
	 * abort logic). However, this is not safe for any other mappings where
	 * the host stage-2 page-table is in fact the only place where this
	 * state is stored. In all those cases, it is safer to use page-level
	 * mappings, hence avoiding to lose the state because of side-effects in
	 * kvm_pgtable_stage2_map().
	 */
	if (range_is_memory(addr, end))
		return prot != PKVM_HOST_MEM_PROT;
	else
		return prot != PKVM_HOST_MMIO_PROT;
}

static int host_stage2_idmap(u64 addr)
{
	struct kvm_mem_range range;
	bool is_memory = !!find_mem_range(addr, &range);
	enum kvm_pgtable_prot prot;
	int ret;

	prot = is_memory ? PKVM_HOST_MEM_PROT : PKVM_HOST_MMIO_PROT;

	host_lock_component();
	ret = host_stage2_adjust_range(addr, &range);
	if (ret)
		goto unlock;

	ret = host_stage2_idmap_locked(range.start, range.end - range.start, prot);
unlock:
	host_unlock_component();

	return ret;
}

void handle_host_mem_abort(struct kvm_cpu_context *host_ctxt)
{
	struct kvm_vcpu_fault_info fault;
	u64 esr, addr;
	int ret = 0;

	esr = read_sysreg_el2(SYS_ESR);
	BUG_ON(!__get_fault_info(esr, &fault));

	addr = (fault.hpfar_el2 & HPFAR_MASK) << 8;
	ret = host_stage2_idmap(addr);
	BUG_ON(ret && ret != -EAGAIN);
}

struct pkvm_mem_transition {
	u64				nr_pages;

	struct {
		enum pkvm_component_id	id;
		/* Address in the initiator's address space */
		u64			addr;

		union {
			struct {
				/* Address in the completer's address space */
				u64	completer_addr;
			} host;
			struct {
				u64	completer_addr;
			} hyp;
		};
	} initiator;

	struct {
		enum pkvm_component_id	id;
	} completer;
};

struct pkvm_mem_share {
	const struct pkvm_mem_transition	tx;
	const enum kvm_pgtable_prot		completer_prot;
};

struct pkvm_mem_donation {
	const struct pkvm_mem_transition	tx;
};

struct check_walk_data {
	enum pkvm_page_state	desired;
	enum pkvm_page_state	(*get_page_state)(kvm_pte_t pte);
};

static int __check_page_state_visitor(const struct kvm_pgtable_visit_ctx *ctx,
				      enum kvm_pgtable_walk_flags visit)
{
	struct check_walk_data *d = ctx->arg;

<<<<<<< HEAD
	if (kvm_pte_valid(ctx->old) && !addr_is_memory(kvm_pte_to_phys(ctx->old)))
=======
	if (kvm_pte_valid(pte) && !addr_is_allowed_memory(kvm_pte_to_phys(pte)))
>>>>>>> be66e67f
		return -EINVAL;

	return d->get_page_state(ctx->old) == d->desired ? 0 : -EPERM;
}

static int check_page_state_range(struct kvm_pgtable *pgt, u64 addr, u64 size,
				  struct check_walk_data *data)
{
	struct kvm_pgtable_walker walker = {
		.cb	= __check_page_state_visitor,
		.arg	= data,
		.flags	= KVM_PGTABLE_WALK_LEAF,
	};

	return kvm_pgtable_walk(pgt, addr, size, &walker);
}

static enum pkvm_page_state host_get_page_state(kvm_pte_t pte)
{
	if (!kvm_pte_valid(pte) && pte)
		return PKVM_NOPAGE;

	return pkvm_getstate(kvm_pgtable_stage2_pte_prot(pte));
}

static int __host_check_page_state_range(u64 addr, u64 size,
					 enum pkvm_page_state state)
{
	struct check_walk_data d = {
		.desired	= state,
		.get_page_state	= host_get_page_state,
	};

	hyp_assert_lock_held(&host_mmu.lock);
	return check_page_state_range(&host_mmu.pgt, addr, size, &d);
}

static int __host_set_page_state_range(u64 addr, u64 size,
				       enum pkvm_page_state state)
{
	enum kvm_pgtable_prot prot = pkvm_mkstate(PKVM_HOST_MEM_PROT, state);

	return host_stage2_idmap_locked(addr, size, prot);
}

static int host_request_owned_transition(u64 *completer_addr,
					 const struct pkvm_mem_transition *tx)
{
	u64 size = tx->nr_pages * PAGE_SIZE;
	u64 addr = tx->initiator.addr;

	*completer_addr = tx->initiator.host.completer_addr;
	return __host_check_page_state_range(addr, size, PKVM_PAGE_OWNED);
}

static int host_request_unshare(u64 *completer_addr,
				const struct pkvm_mem_transition *tx)
{
	u64 size = tx->nr_pages * PAGE_SIZE;
	u64 addr = tx->initiator.addr;

	*completer_addr = tx->initiator.host.completer_addr;
	return __host_check_page_state_range(addr, size, PKVM_PAGE_SHARED_OWNED);
}

static int host_initiate_share(u64 *completer_addr,
			       const struct pkvm_mem_transition *tx)
{
	u64 size = tx->nr_pages * PAGE_SIZE;
	u64 addr = tx->initiator.addr;

	*completer_addr = tx->initiator.host.completer_addr;
	return __host_set_page_state_range(addr, size, PKVM_PAGE_SHARED_OWNED);
}

static int host_initiate_unshare(u64 *completer_addr,
				 const struct pkvm_mem_transition *tx)
{
	u64 size = tx->nr_pages * PAGE_SIZE;
	u64 addr = tx->initiator.addr;

	*completer_addr = tx->initiator.host.completer_addr;
	return __host_set_page_state_range(addr, size, PKVM_PAGE_OWNED);
}

static int host_initiate_donation(u64 *completer_addr,
				  const struct pkvm_mem_transition *tx)
{
	u8 owner_id = tx->completer.id;
	u64 size = tx->nr_pages * PAGE_SIZE;

	*completer_addr = tx->initiator.host.completer_addr;
	return host_stage2_set_owner_locked(tx->initiator.addr, size, owner_id);
}

static bool __host_ack_skip_pgtable_check(const struct pkvm_mem_transition *tx)
{
	return !(IS_ENABLED(CONFIG_NVHE_EL2_DEBUG) ||
		 tx->initiator.id != PKVM_ID_HYP);
}

static int __host_ack_transition(u64 addr, const struct pkvm_mem_transition *tx,
				 enum pkvm_page_state state)
{
	u64 size = tx->nr_pages * PAGE_SIZE;

	if (__host_ack_skip_pgtable_check(tx))
		return 0;

	return __host_check_page_state_range(addr, size, state);
}

static int host_ack_donation(u64 addr, const struct pkvm_mem_transition *tx)
{
	return __host_ack_transition(addr, tx, PKVM_NOPAGE);
}

static int host_complete_donation(u64 addr, const struct pkvm_mem_transition *tx)
{
	u64 size = tx->nr_pages * PAGE_SIZE;
	u8 host_id = tx->completer.id;

	return host_stage2_set_owner_locked(addr, size, host_id);
}

static enum pkvm_page_state hyp_get_page_state(kvm_pte_t pte)
{
	if (!kvm_pte_valid(pte))
		return PKVM_NOPAGE;

	return pkvm_getstate(kvm_pgtable_hyp_pte_prot(pte));
}

static int __hyp_check_page_state_range(u64 addr, u64 size,
					enum pkvm_page_state state)
{
	struct check_walk_data d = {
		.desired	= state,
		.get_page_state	= hyp_get_page_state,
	};

	hyp_assert_lock_held(&pkvm_pgd_lock);
	return check_page_state_range(&pkvm_pgtable, addr, size, &d);
}

static int hyp_request_donation(u64 *completer_addr,
				const struct pkvm_mem_transition *tx)
{
	u64 size = tx->nr_pages * PAGE_SIZE;
	u64 addr = tx->initiator.addr;

	*completer_addr = tx->initiator.hyp.completer_addr;
	return __hyp_check_page_state_range(addr, size, PKVM_PAGE_OWNED);
}

static int hyp_initiate_donation(u64 *completer_addr,
				 const struct pkvm_mem_transition *tx)
{
	u64 size = tx->nr_pages * PAGE_SIZE;
	int ret;

	*completer_addr = tx->initiator.hyp.completer_addr;
	ret = kvm_pgtable_hyp_unmap(&pkvm_pgtable, tx->initiator.addr, size);
	return (ret != size) ? -EFAULT : 0;
}

static bool __hyp_ack_skip_pgtable_check(const struct pkvm_mem_transition *tx)
{
	return !(IS_ENABLED(CONFIG_NVHE_EL2_DEBUG) ||
		 tx->initiator.id != PKVM_ID_HOST);
}

static int hyp_ack_share(u64 addr, const struct pkvm_mem_transition *tx,
			 enum kvm_pgtable_prot perms)
{
	u64 size = tx->nr_pages * PAGE_SIZE;

	if (perms != PAGE_HYP)
		return -EPERM;

	if (__hyp_ack_skip_pgtable_check(tx))
		return 0;

	return __hyp_check_page_state_range(addr, size, PKVM_NOPAGE);
}

static int hyp_ack_unshare(u64 addr, const struct pkvm_mem_transition *tx)
{
	u64 size = tx->nr_pages * PAGE_SIZE;

	if (tx->initiator.id == PKVM_ID_HOST && hyp_page_count((void *)addr))
		return -EBUSY;

	if (__hyp_ack_skip_pgtable_check(tx))
		return 0;

	return __hyp_check_page_state_range(addr, size,
					    PKVM_PAGE_SHARED_BORROWED);
}

static int hyp_ack_donation(u64 addr, const struct pkvm_mem_transition *tx)
{
	u64 size = tx->nr_pages * PAGE_SIZE;

	if (__hyp_ack_skip_pgtable_check(tx))
		return 0;

	return __hyp_check_page_state_range(addr, size, PKVM_NOPAGE);
}

static int hyp_complete_share(u64 addr, const struct pkvm_mem_transition *tx,
			      enum kvm_pgtable_prot perms)
{
	void *start = (void *)addr, *end = start + (tx->nr_pages * PAGE_SIZE);
	enum kvm_pgtable_prot prot;

	prot = pkvm_mkstate(perms, PKVM_PAGE_SHARED_BORROWED);
	return pkvm_create_mappings_locked(start, end, prot);
}

static int hyp_complete_unshare(u64 addr, const struct pkvm_mem_transition *tx)
{
	u64 size = tx->nr_pages * PAGE_SIZE;
	int ret = kvm_pgtable_hyp_unmap(&pkvm_pgtable, addr, size);

	return (ret != size) ? -EFAULT : 0;
}

static int hyp_complete_donation(u64 addr,
				 const struct pkvm_mem_transition *tx)
{
	void *start = (void *)addr, *end = start + (tx->nr_pages * PAGE_SIZE);
	enum kvm_pgtable_prot prot = pkvm_mkstate(PAGE_HYP, PKVM_PAGE_OWNED);

	return pkvm_create_mappings_locked(start, end, prot);
}

static int check_share(struct pkvm_mem_share *share)
{
	const struct pkvm_mem_transition *tx = &share->tx;
	u64 completer_addr;
	int ret;

	switch (tx->initiator.id) {
	case PKVM_ID_HOST:
		ret = host_request_owned_transition(&completer_addr, tx);
		break;
	default:
		ret = -EINVAL;
	}

	if (ret)
		return ret;

	switch (tx->completer.id) {
	case PKVM_ID_HYP:
		ret = hyp_ack_share(completer_addr, tx, share->completer_prot);
		break;
	default:
		ret = -EINVAL;
	}

	return ret;
}

static int __do_share(struct pkvm_mem_share *share)
{
	const struct pkvm_mem_transition *tx = &share->tx;
	u64 completer_addr;
	int ret;

	switch (tx->initiator.id) {
	case PKVM_ID_HOST:
		ret = host_initiate_share(&completer_addr, tx);
		break;
	default:
		ret = -EINVAL;
	}

	if (ret)
		return ret;

	switch (tx->completer.id) {
	case PKVM_ID_HYP:
		ret = hyp_complete_share(completer_addr, tx, share->completer_prot);
		break;
	default:
		ret = -EINVAL;
	}

	return ret;
}

/*
 * do_share():
 *
 * The page owner grants access to another component with a given set
 * of permissions.
 *
 * Initiator: OWNED	=> SHARED_OWNED
 * Completer: NOPAGE	=> SHARED_BORROWED
 */
static int do_share(struct pkvm_mem_share *share)
{
	int ret;

	ret = check_share(share);
	if (ret)
		return ret;

	return WARN_ON(__do_share(share));
}

static int check_unshare(struct pkvm_mem_share *share)
{
	const struct pkvm_mem_transition *tx = &share->tx;
	u64 completer_addr;
	int ret;

	switch (tx->initiator.id) {
	case PKVM_ID_HOST:
		ret = host_request_unshare(&completer_addr, tx);
		break;
	default:
		ret = -EINVAL;
	}

	if (ret)
		return ret;

	switch (tx->completer.id) {
	case PKVM_ID_HYP:
		ret = hyp_ack_unshare(completer_addr, tx);
		break;
	default:
		ret = -EINVAL;
	}

	return ret;
}

static int __do_unshare(struct pkvm_mem_share *share)
{
	const struct pkvm_mem_transition *tx = &share->tx;
	u64 completer_addr;
	int ret;

	switch (tx->initiator.id) {
	case PKVM_ID_HOST:
		ret = host_initiate_unshare(&completer_addr, tx);
		break;
	default:
		ret = -EINVAL;
	}

	if (ret)
		return ret;

	switch (tx->completer.id) {
	case PKVM_ID_HYP:
		ret = hyp_complete_unshare(completer_addr, tx);
		break;
	default:
		ret = -EINVAL;
	}

	return ret;
}

/*
 * do_unshare():
 *
 * The page owner revokes access from another component for a range of
 * pages which were previously shared using do_share().
 *
 * Initiator: SHARED_OWNED	=> OWNED
 * Completer: SHARED_BORROWED	=> NOPAGE
 */
static int do_unshare(struct pkvm_mem_share *share)
{
	int ret;

	ret = check_unshare(share);
	if (ret)
		return ret;

	return WARN_ON(__do_unshare(share));
}

static int check_donation(struct pkvm_mem_donation *donation)
{
	const struct pkvm_mem_transition *tx = &donation->tx;
	u64 completer_addr;
	int ret;

	switch (tx->initiator.id) {
	case PKVM_ID_HOST:
		ret = host_request_owned_transition(&completer_addr, tx);
		break;
	case PKVM_ID_HYP:
		ret = hyp_request_donation(&completer_addr, tx);
		break;
	default:
		ret = -EINVAL;
	}

	if (ret)
		return ret;

	switch (tx->completer.id) {
	case PKVM_ID_HOST:
		ret = host_ack_donation(completer_addr, tx);
		break;
	case PKVM_ID_HYP:
		ret = hyp_ack_donation(completer_addr, tx);
		break;
	default:
		ret = -EINVAL;
	}

	return ret;
}

static int __do_donate(struct pkvm_mem_donation *donation)
{
	const struct pkvm_mem_transition *tx = &donation->tx;
	u64 completer_addr;
	int ret;

	switch (tx->initiator.id) {
	case PKVM_ID_HOST:
		ret = host_initiate_donation(&completer_addr, tx);
		break;
	case PKVM_ID_HYP:
		ret = hyp_initiate_donation(&completer_addr, tx);
		break;
	default:
		ret = -EINVAL;
	}

	if (ret)
		return ret;

	switch (tx->completer.id) {
	case PKVM_ID_HOST:
		ret = host_complete_donation(completer_addr, tx);
		break;
	case PKVM_ID_HYP:
		ret = hyp_complete_donation(completer_addr, tx);
		break;
	default:
		ret = -EINVAL;
	}

	return ret;
}

/*
 * do_donate():
 *
 * The page owner transfers ownership to another component, losing access
 * as a consequence.
 *
 * Initiator: OWNED	=> NOPAGE
 * Completer: NOPAGE	=> OWNED
 */
static int do_donate(struct pkvm_mem_donation *donation)
{
	int ret;

	ret = check_donation(donation);
	if (ret)
		return ret;

	return WARN_ON(__do_donate(donation));
}

int __pkvm_host_share_hyp(u64 pfn)
{
	int ret;
	u64 host_addr = hyp_pfn_to_phys(pfn);
	u64 hyp_addr = (u64)__hyp_va(host_addr);
	struct pkvm_mem_share share = {
		.tx	= {
			.nr_pages	= 1,
			.initiator	= {
				.id	= PKVM_ID_HOST,
				.addr	= host_addr,
				.host	= {
					.completer_addr = hyp_addr,
				},
			},
			.completer	= {
				.id	= PKVM_ID_HYP,
			},
		},
		.completer_prot	= PAGE_HYP,
	};

	host_lock_component();
	hyp_lock_component();

	ret = do_share(&share);

	hyp_unlock_component();
	host_unlock_component();

	return ret;
}

int __pkvm_host_unshare_hyp(u64 pfn)
{
	int ret;
	u64 host_addr = hyp_pfn_to_phys(pfn);
	u64 hyp_addr = (u64)__hyp_va(host_addr);
	struct pkvm_mem_share share = {
		.tx	= {
			.nr_pages	= 1,
			.initiator	= {
				.id	= PKVM_ID_HOST,
				.addr	= host_addr,
				.host	= {
					.completer_addr = hyp_addr,
				},
			},
			.completer	= {
				.id	= PKVM_ID_HYP,
			},
		},
		.completer_prot	= PAGE_HYP,
	};

	host_lock_component();
	hyp_lock_component();

	ret = do_unshare(&share);

	hyp_unlock_component();
	host_unlock_component();

	return ret;
}

int __pkvm_host_donate_hyp(u64 pfn, u64 nr_pages)
{
	int ret;
	u64 host_addr = hyp_pfn_to_phys(pfn);
	u64 hyp_addr = (u64)__hyp_va(host_addr);
	struct pkvm_mem_donation donation = {
		.tx	= {
			.nr_pages	= nr_pages,
			.initiator	= {
				.id	= PKVM_ID_HOST,
				.addr	= host_addr,
				.host	= {
					.completer_addr = hyp_addr,
				},
			},
			.completer	= {
				.id	= PKVM_ID_HYP,
			},
		},
	};

	host_lock_component();
	hyp_lock_component();

	ret = do_donate(&donation);

	hyp_unlock_component();
	host_unlock_component();

	return ret;
}

int __pkvm_hyp_donate_host(u64 pfn, u64 nr_pages)
{
	int ret;
	u64 host_addr = hyp_pfn_to_phys(pfn);
	u64 hyp_addr = (u64)__hyp_va(host_addr);
	struct pkvm_mem_donation donation = {
		.tx	= {
			.nr_pages	= nr_pages,
			.initiator	= {
				.id	= PKVM_ID_HYP,
				.addr	= hyp_addr,
				.hyp	= {
					.completer_addr = host_addr,
				},
			},
			.completer	= {
				.id	= PKVM_ID_HOST,
			},
		},
	};

	host_lock_component();
	hyp_lock_component();

	ret = do_donate(&donation);

	hyp_unlock_component();
	host_unlock_component();

	return ret;
}

int hyp_pin_shared_mem(void *from, void *to)
{
	u64 cur, start = ALIGN_DOWN((u64)from, PAGE_SIZE);
	u64 end = PAGE_ALIGN((u64)to);
	u64 size = end - start;
	int ret;

	host_lock_component();
	hyp_lock_component();

	ret = __host_check_page_state_range(__hyp_pa(start), size,
					    PKVM_PAGE_SHARED_OWNED);
	if (ret)
		goto unlock;

	ret = __hyp_check_page_state_range(start, size,
					   PKVM_PAGE_SHARED_BORROWED);
	if (ret)
		goto unlock;

	for (cur = start; cur < end; cur += PAGE_SIZE)
		hyp_page_ref_inc(hyp_virt_to_page(cur));

unlock:
	hyp_unlock_component();
	host_unlock_component();

	return ret;
}

void hyp_unpin_shared_mem(void *from, void *to)
{
	u64 cur, start = ALIGN_DOWN((u64)from, PAGE_SIZE);
	u64 end = PAGE_ALIGN((u64)to);

	host_lock_component();
	hyp_lock_component();

	for (cur = start; cur < end; cur += PAGE_SIZE)
		hyp_page_ref_dec(hyp_virt_to_page(cur));

	hyp_unlock_component();
	host_unlock_component();
}<|MERGE_RESOLUTION|>--- conflicted
+++ resolved
@@ -93,7 +93,7 @@
 
 static void host_s2_free_removed_table(void *addr, u32 level)
 {
-	kvm_pgtable_stage2_free_removed(&host_kvm.mm_ops, addr, level);
+	kvm_pgtable_stage2_free_removed(&host_mmu.mm_ops, addr, level);
 }
 
 static int prepare_s2_pool(void *pgt_pool_base)
@@ -403,13 +403,8 @@
 static inline int __host_stage2_idmap(u64 start, u64 end,
 				      enum kvm_pgtable_prot prot)
 {
-<<<<<<< HEAD
-	return kvm_pgtable_stage2_map(&host_kvm.pgt, start, end - start, start,
+	return kvm_pgtable_stage2_map(&host_mmu.pgt, start, end - start, start,
 				      prot, &host_s2_pool, 0);
-=======
-	return kvm_pgtable_stage2_map(&host_mmu.pgt, start, end - start, start,
-				      prot, &host_s2_pool);
->>>>>>> be66e67f
 }
 
 /*
@@ -581,11 +576,7 @@
 {
 	struct check_walk_data *d = ctx->arg;
 
-<<<<<<< HEAD
-	if (kvm_pte_valid(ctx->old) && !addr_is_memory(kvm_pte_to_phys(ctx->old)))
-=======
-	if (kvm_pte_valid(pte) && !addr_is_allowed_memory(kvm_pte_to_phys(pte)))
->>>>>>> be66e67f
+	if (kvm_pte_valid(ctx->old) && !addr_is_allowed_memory(kvm_pte_to_phys(ctx->old)))
 		return -EINVAL;
 
 	return d->get_page_state(ctx->old) == d->desired ? 0 : -EPERM;
