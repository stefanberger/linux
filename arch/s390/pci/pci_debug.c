--- conflicted
+++ resolved
@@ -58,17 +58,12 @@
 
 	if (!zdev)
 		return 0;
-<<<<<<< HEAD
-	if (!zdev->fmb) {
-		seq_puts(m, "FMB statistics disabled\n");
-		return 0;
-=======
 
 	mutex_lock(&zdev->lock);
 	if (!zdev->fmb) {
 		mutex_unlock(&zdev->lock);
-		return seq_printf(m, "FMB statistics disabled\n");
->>>>>>> 80ed156a
+		seq_puts(m, "FMB statistics disabled\n");
+		return 0;
 	}
 
 	/* header */
