--- conflicted
+++ resolved
@@ -17,40 +17,15 @@
 
 int cc_pm_get(struct device *dev);
 void cc_pm_put_suspend(struct device *dev);
-<<<<<<< HEAD
-bool cc_pm_is_dev_suspended(struct device *dev);
 
 #else
 
-static inline int cc_pm_init(struct cc_drvdata *drvdata)
-{
-	return 0;
-}
-
-static inline void cc_pm_go(struct cc_drvdata *drvdata) {}
-
-static inline void cc_pm_fini(struct cc_drvdata *drvdata) {}
-
-=======
-
-#else
-
->>>>>>> 04d5ce62
 static inline int cc_pm_get(struct device *dev)
 {
 	return 0;
 }
 
 static inline void cc_pm_put_suspend(struct device *dev) {}
-<<<<<<< HEAD
-
-static inline bool cc_pm_is_dev_suspended(struct device *dev)
-{
-	/* if PM not supported device is never suspend */
-	return false;
-}
-=======
->>>>>>> 04d5ce62
 
 #endif
 
