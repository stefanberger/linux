--- conflicted
+++ resolved
@@ -6,11 +6,7 @@
 # Keep in alphabetical order
 config IIO_RESCALE_KUNIT_TEST
 	bool "Test IIO rescale conversion functions"
-<<<<<<< HEAD
-	depends on KUNIT=y && !IIO_RESCALE
-=======
 	depends on KUNIT=y && IIO_RESCALE=y
->>>>>>> 88084a3d
 	default KUNIT_ALL_TESTS
 	help
 	  If you want to run tests on the iio-rescale code say Y here.
