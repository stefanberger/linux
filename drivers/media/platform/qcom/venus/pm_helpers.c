// SPDX-License-Identifier: GPL-2.0
/*
 * Copyright (C) 2019 Linaro Ltd.
 *
 * Author: Stanimir Varbanov <stanimir.varbanov@linaro.org>
 */
#include <linux/clk.h>
#include <linux/interconnect.h>
#include <linux/iopoll.h>
#include <linux/kernel.h>
#include <linux/pm_domain.h>
#include <linux/pm_opp.h>
#include <linux/pm_runtime.h>
#include <linux/reset.h>
#include <linux/types.h>
#include <media/v4l2-mem2mem.h>

#include "core.h"
#include "hfi_parser.h"
#include "hfi_venus_io.h"
#include "pm_helpers.h"
#include "hfi_platform.h"

static bool legacy_binding;

static int core_clks_get(struct venus_core *core)
{
	const struct venus_resources *res = core->res;
	struct device *dev = core->dev;
	unsigned int i;

	for (i = 0; i < res->clks_num; i++) {
		core->clks[i] = devm_clk_get(dev, res->clks[i]);
		if (IS_ERR(core->clks[i]))
			return PTR_ERR(core->clks[i]);
	}

	return 0;
}

static int core_clks_enable(struct venus_core *core)
{
	const struct venus_resources *res = core->res;
	const struct freq_tbl *freq_tbl = core->res->freq_tbl;
	unsigned int freq_tbl_size = core->res->freq_tbl_size;
	unsigned long freq;
	unsigned int i;
	int ret;

	if (!freq_tbl)
		return -EINVAL;

	freq = freq_tbl[freq_tbl_size - 1].freq;

	for (i = 0; i < res->clks_num; i++) {
		if (IS_V6(core)) {
			ret = clk_set_rate(core->clks[i], freq);
			if (ret)
				goto err;
		}

		ret = clk_prepare_enable(core->clks[i]);
		if (ret)
			goto err;
	}

	return 0;
err:
	while (i--)
		clk_disable_unprepare(core->clks[i]);

	return ret;
}

static void core_clks_disable(struct venus_core *core)
{
	const struct venus_resources *res = core->res;
	unsigned int i = res->clks_num;

	while (i--)
		clk_disable_unprepare(core->clks[i]);
}

static int core_clks_set_rate(struct venus_core *core, unsigned long freq)
{
	int ret;

	ret = dev_pm_opp_set_rate(core->dev, freq);
	if (ret)
		return ret;

	ret = clk_set_rate(core->vcodec0_clks[0], freq);
	if (ret)
		return ret;

	ret = clk_set_rate(core->vcodec1_clks[0], freq);
	if (ret)
		return ret;

	return 0;
}

static int vcodec_clks_get(struct venus_core *core, struct device *dev,
			   struct clk **clks, const char * const *id)
{
	const struct venus_resources *res = core->res;
	unsigned int i;

	for (i = 0; i < res->vcodec_clks_num; i++) {
		if (!id[i])
			continue;
		clks[i] = devm_clk_get(dev, id[i]);
		if (IS_ERR(clks[i]))
			return PTR_ERR(clks[i]);
	}

	return 0;
}

static int vcodec_clks_enable(struct venus_core *core, struct clk **clks)
{
	const struct venus_resources *res = core->res;
	unsigned int i;
	int ret;

	for (i = 0; i < res->vcodec_clks_num; i++) {
		ret = clk_prepare_enable(clks[i]);
		if (ret)
			goto err;
	}

	return 0;
err:
	while (i--)
		clk_disable_unprepare(clks[i]);

	return ret;
}

static void vcodec_clks_disable(struct venus_core *core, struct clk **clks)
{
	const struct venus_resources *res = core->res;
	unsigned int i = res->vcodec_clks_num;

	while (i--)
		clk_disable_unprepare(clks[i]);
}

static u32 load_per_instance(struct venus_inst *inst)
{
	u32 mbs;

	if (!inst || !(inst->state >= INST_INIT && inst->state < INST_STOP))
		return 0;

	mbs = (ALIGN(inst->width, 16) / 16) * (ALIGN(inst->height, 16) / 16);

	return mbs * inst->fps;
}

static u32 load_per_type(struct venus_core *core, u32 session_type)
{
	struct venus_inst *inst = NULL;
	u32 mbs_per_sec = 0;

	mutex_lock(&core->lock);
	list_for_each_entry(inst, &core->instances, list) {
		if (inst->session_type != session_type)
			continue;

		mbs_per_sec += load_per_instance(inst);
	}
	mutex_unlock(&core->lock);

	return mbs_per_sec;
}

static void mbs_to_bw(struct venus_inst *inst, u32 mbs, u32 *avg, u32 *peak)
{
	const struct venus_resources *res = inst->core->res;
	const struct bw_tbl *bw_tbl;
	unsigned int num_rows, i;

	*avg = 0;
	*peak = 0;

	if (mbs == 0)
		return;

	if (inst->session_type == VIDC_SESSION_TYPE_ENC) {
		num_rows = res->bw_tbl_enc_size;
		bw_tbl = res->bw_tbl_enc;
	} else if (inst->session_type == VIDC_SESSION_TYPE_DEC) {
		num_rows = res->bw_tbl_dec_size;
		bw_tbl = res->bw_tbl_dec;
	} else {
		return;
	}

	if (!bw_tbl || num_rows == 0)
		return;

	for (i = 0; i < num_rows; i++) {
		if (i != 0 && mbs > bw_tbl[i].mbs_per_sec)
			break;

		if (inst->dpb_fmt & HFI_COLOR_FORMAT_10_BIT_BASE) {
			*avg = bw_tbl[i].avg_10bit;
			*peak = bw_tbl[i].peak_10bit;
		} else {
			*avg = bw_tbl[i].avg;
			*peak = bw_tbl[i].peak;
		}
	}
}

static int load_scale_bw(struct venus_core *core)
{
	struct venus_inst *inst = NULL;
	u32 mbs_per_sec, avg, peak, total_avg = 0, total_peak = 0;

	mutex_lock(&core->lock);
	list_for_each_entry(inst, &core->instances, list) {
		mbs_per_sec = load_per_instance(inst);
		mbs_to_bw(inst, mbs_per_sec, &avg, &peak);
		total_avg += avg;
		total_peak += peak;
	}
	mutex_unlock(&core->lock);

	/*
	 * keep minimum bandwidth vote for "video-mem" path,
	 * so that clks can be disabled during vdec_session_release().
	 * Actual bandwidth drop will be done during device supend
	 * so that device can power down without any warnings.
	 */

	if (!total_avg && !total_peak)
		total_avg = kbps_to_icc(1000);

	dev_dbg(core->dev, VDBGL "total: avg_bw: %u, peak_bw: %u\n",
		total_avg, total_peak);

	return icc_set_bw(core->video_path, total_avg, total_peak);
}

static int load_scale_v1(struct venus_inst *inst)
{
	struct venus_core *core = inst->core;
	const struct freq_tbl *table = core->res->freq_tbl;
	unsigned int num_rows = core->res->freq_tbl_size;
	unsigned long freq = table[0].freq;
	struct device *dev = core->dev;
	u32 mbs_per_sec;
	unsigned int i;
	int ret;

	mbs_per_sec = load_per_type(core, VIDC_SESSION_TYPE_ENC) +
		      load_per_type(core, VIDC_SESSION_TYPE_DEC);

	if (mbs_per_sec > core->res->max_load)
		dev_warn(dev, "HW is overloaded, needed: %d max: %d\n",
			 mbs_per_sec, core->res->max_load);

	if (!mbs_per_sec && num_rows > 1) {
		freq = table[num_rows - 1].freq;
		goto set_freq;
	}

	for (i = 0; i < num_rows; i++) {
		if (mbs_per_sec > table[i].load)
			break;
		freq = table[i].freq;
	}

set_freq:

	ret = core_clks_set_rate(core, freq);
	if (ret) {
		dev_err(dev, "failed to set clock rate %lu (%d)\n",
			freq, ret);
		return ret;
	}

	ret = load_scale_bw(core);
	if (ret) {
		dev_err(dev, "failed to set bandwidth (%d)\n",
			ret);
		return ret;
	}

	return 0;
}

static int core_get_v1(struct venus_core *core)
{
	int ret;

	ret = core_clks_get(core);
	if (ret)
		return ret;

	ret = devm_pm_opp_set_clkname(core->dev, "core");
	if (ret)
		return ret;

	return 0;
}

static void core_put_v1(struct venus_core *core)
{
}

static int core_power_v1(struct venus_core *core, int on)
{
	int ret = 0;

	if (on == POWER_ON)
		ret = core_clks_enable(core);
	else
		core_clks_disable(core);

	return ret;
}

static const struct venus_pm_ops pm_ops_v1 = {
	.core_get = core_get_v1,
	.core_put = core_put_v1,
	.core_power = core_power_v1,
	.load_scale = load_scale_v1,
};

static void
vcodec_control_v3(struct venus_core *core, u32 session_type, bool enable)
{
	void __iomem *ctrl;

	if (session_type == VIDC_SESSION_TYPE_DEC)
		ctrl = core->wrapper_base + WRAPPER_VDEC_VCODEC_POWER_CONTROL;
	else
		ctrl = core->wrapper_base + WRAPPER_VENC_VCODEC_POWER_CONTROL;

	if (enable)
		writel(0, ctrl);
	else
		writel(1, ctrl);
}

static int vdec_get_v3(struct device *dev)
{
	struct venus_core *core = dev_get_drvdata(dev);

	return vcodec_clks_get(core, dev, core->vcodec0_clks,
			       core->res->vcodec0_clks);
}

static int vdec_power_v3(struct device *dev, int on)
{
	struct venus_core *core = dev_get_drvdata(dev);
	int ret = 0;

	vcodec_control_v3(core, VIDC_SESSION_TYPE_DEC, true);

	if (on == POWER_ON)
		ret = vcodec_clks_enable(core, core->vcodec0_clks);
	else
		vcodec_clks_disable(core, core->vcodec0_clks);

	vcodec_control_v3(core, VIDC_SESSION_TYPE_DEC, false);

	return ret;
}

static int venc_get_v3(struct device *dev)
{
	struct venus_core *core = dev_get_drvdata(dev);

	return vcodec_clks_get(core, dev, core->vcodec1_clks,
			       core->res->vcodec1_clks);
}

static int venc_power_v3(struct device *dev, int on)
{
	struct venus_core *core = dev_get_drvdata(dev);
	int ret = 0;

	vcodec_control_v3(core, VIDC_SESSION_TYPE_ENC, true);

	if (on == POWER_ON)
		ret = vcodec_clks_enable(core, core->vcodec1_clks);
	else
		vcodec_clks_disable(core, core->vcodec1_clks);

	vcodec_control_v3(core, VIDC_SESSION_TYPE_ENC, false);

	return ret;
}

static const struct venus_pm_ops pm_ops_v3 = {
	.core_get = core_get_v1,
	.core_put = core_put_v1,
	.core_power = core_power_v1,
	.vdec_get = vdec_get_v3,
	.vdec_power = vdec_power_v3,
	.venc_get = venc_get_v3,
	.venc_power = venc_power_v3,
	.load_scale = load_scale_v1,
};

static int vcodec_control_v4(struct venus_core *core, u32 coreid, bool enable)
{
	void __iomem *ctrl, *stat;
	u32 val;
	int ret;

	if (IS_V6(core)) {
		ctrl = core->wrapper_base + WRAPPER_CORE_POWER_CONTROL_V6;
		stat = core->wrapper_base + WRAPPER_CORE_POWER_STATUS_V6;
	} else if (coreid == VIDC_CORE_ID_1) {
		ctrl = core->wrapper_base + WRAPPER_VCODEC0_MMCC_POWER_CONTROL;
		stat = core->wrapper_base + WRAPPER_VCODEC0_MMCC_POWER_STATUS;
	} else {
		ctrl = core->wrapper_base + WRAPPER_VCODEC1_MMCC_POWER_CONTROL;
		stat = core->wrapper_base + WRAPPER_VCODEC1_MMCC_POWER_STATUS;
	}

	if (enable) {
		writel(0, ctrl);

		ret = readl_poll_timeout(stat, val, val & BIT(1), 1, 100);
		if (ret)
			return ret;
	} else {
		writel(1, ctrl);

		ret = readl_poll_timeout(stat, val, !(val & BIT(1)), 1, 100);
		if (ret)
			return ret;
	}

	return 0;
}

static int poweroff_coreid(struct venus_core *core, unsigned int coreid_mask)
{
	int ret;

	if (coreid_mask & VIDC_CORE_ID_1) {
		ret = vcodec_control_v4(core, VIDC_CORE_ID_1, true);
		if (ret)
			return ret;

		vcodec_clks_disable(core, core->vcodec0_clks);

		ret = vcodec_control_v4(core, VIDC_CORE_ID_1, false);
		if (ret)
			return ret;

		ret = pm_runtime_put_sync(core->pmdomains[1]);
		if (ret < 0)
			return ret;
	}

	if (coreid_mask & VIDC_CORE_ID_2) {
		ret = vcodec_control_v4(core, VIDC_CORE_ID_2, true);
		if (ret)
			return ret;

		vcodec_clks_disable(core, core->vcodec1_clks);

		ret = vcodec_control_v4(core, VIDC_CORE_ID_2, false);
		if (ret)
			return ret;

		ret = pm_runtime_put_sync(core->pmdomains[2]);
		if (ret < 0)
			return ret;
	}

	return 0;
}

static int poweron_coreid(struct venus_core *core, unsigned int coreid_mask)
{
	int ret;

	if (coreid_mask & VIDC_CORE_ID_1) {
		ret = pm_runtime_get_sync(core->pmdomains[1]);
		if (ret < 0)
			return ret;

		ret = vcodec_control_v4(core, VIDC_CORE_ID_1, true);
		if (ret)
			return ret;

		ret = vcodec_clks_enable(core, core->vcodec0_clks);
		if (ret)
			return ret;

		ret = vcodec_control_v4(core, VIDC_CORE_ID_1, false);
		if (ret < 0)
			return ret;
	}

	if (coreid_mask & VIDC_CORE_ID_2) {
		ret = pm_runtime_get_sync(core->pmdomains[2]);
		if (ret < 0)
			return ret;

		ret = vcodec_control_v4(core, VIDC_CORE_ID_2, true);
		if (ret)
			return ret;

		ret = vcodec_clks_enable(core, core->vcodec1_clks);
		if (ret)
			return ret;

		ret = vcodec_control_v4(core, VIDC_CORE_ID_2, false);
		if (ret < 0)
			return ret;
	}

	return 0;
}

static inline int power_save_mode_enable(struct venus_inst *inst,
					 bool enable)
{
	struct venc_controls *enc_ctr = &inst->controls.enc;
	const u32 ptype = HFI_PROPERTY_CONFIG_VENC_PERF_MODE;
	u32 venc_mode;
	int ret = 0;

	if (inst->session_type != VIDC_SESSION_TYPE_ENC)
		return 0;

	if (enc_ctr->bitrate_mode == V4L2_MPEG_VIDEO_BITRATE_MODE_CQ)
		enable = false;

	venc_mode = enable ? HFI_VENC_PERFMODE_POWER_SAVE :
		HFI_VENC_PERFMODE_MAX_QUALITY;

	ret = hfi_session_set_property(inst, ptype, &venc_mode);
	if (ret)
		return ret;

	inst->flags = enable ? inst->flags | VENUS_LOW_POWER :
		inst->flags & ~VENUS_LOW_POWER;

	return ret;
}

static int move_core_to_power_save_mode(struct venus_core *core,
					u32 core_id)
{
	struct venus_inst *inst = NULL;

	mutex_lock(&core->lock);
	list_for_each_entry(inst, &core->instances, list) {
		if (inst->clk_data.core_id == core_id &&
		    inst->session_type == VIDC_SESSION_TYPE_ENC)
			power_save_mode_enable(inst, true);
	}
	mutex_unlock(&core->lock);
	return 0;
}

static void
min_loaded_core(struct venus_inst *inst, u32 *min_coreid, u32 *min_load, bool low_power)
{
	u32 mbs_per_sec, load, core1_load = 0, core2_load = 0;
	u32 cores_max = core_num_max(inst);
	struct venus_core *core = inst->core;
	struct venus_inst *inst_pos;
	unsigned long vpp_freq;
	u32 coreid;

	mutex_lock(&core->lock);

	list_for_each_entry(inst_pos, &core->instances, list) {
		if (inst_pos == inst)
			continue;

		if (inst_pos->state != INST_START)
			continue;

		if (inst->session_type == VIDC_SESSION_TYPE_DEC)
			vpp_freq = inst_pos->clk_data.vpp_freq;
		else if (inst->session_type == VIDC_SESSION_TYPE_ENC)
			vpp_freq = low_power ? inst_pos->clk_data.vpp_freq :
				inst_pos->clk_data.low_power_freq;
		else
			continue;

		coreid = inst_pos->clk_data.core_id;

		mbs_per_sec = load_per_instance(inst_pos);
		load = mbs_per_sec * vpp_freq;

		if ((coreid & VIDC_CORE_ID_3) == VIDC_CORE_ID_3) {
			core1_load += load / 2;
			core2_load += load / 2;
		} else if (coreid & VIDC_CORE_ID_1) {
			core1_load += load;
		} else if (coreid & VIDC_CORE_ID_2) {
			core2_load += load;
		}
	}

	*min_coreid = core1_load <= core2_load ?
			VIDC_CORE_ID_1 : VIDC_CORE_ID_2;
	*min_load = min(core1_load, core2_load);

	if (cores_max < VIDC_CORE_ID_2 || core->res->vcodec_num < 2) {
		*min_coreid = VIDC_CORE_ID_1;
		*min_load = core1_load;
	}

	mutex_unlock(&core->lock);
}

static int decide_core(struct venus_inst *inst)
{
	const u32 ptype = HFI_PROPERTY_CONFIG_VIDEOCORES_USAGE;
	struct venus_core *core = inst->core;
	u32 min_coreid, min_load, cur_inst_load;
	u32 min_lp_coreid, min_lp_load, cur_inst_lp_load;
	struct hfi_videocores_usage_type cu;
	unsigned long max_freq;
	int ret = 0;

	if (legacy_binding) {
		if (inst->session_type == VIDC_SESSION_TYPE_DEC)
			cu.video_core_enable_mask = VIDC_CORE_ID_1;
		else
			cu.video_core_enable_mask = VIDC_CORE_ID_2;

		goto done;
	}

	if (inst->clk_data.core_id != VIDC_CORE_ID_DEFAULT)
		return 0;

	cur_inst_load = load_per_instance(inst);
	cur_inst_load *= inst->clk_data.vpp_freq;
	/*TODO : divide this inst->load by work_route */

	cur_inst_lp_load = load_per_instance(inst);
	cur_inst_lp_load *= inst->clk_data.low_power_freq;
	/*TODO : divide this inst->load by work_route */
<<<<<<< HEAD

	max_freq = core->res->freq_tbl[0].freq;

=======

	max_freq = core->res->freq_tbl[0].freq;

>>>>>>> df0cc57e
	min_loaded_core(inst, &min_coreid, &min_load, false);
	min_loaded_core(inst, &min_lp_coreid, &min_lp_load, true);

	if (cur_inst_load + min_load <= max_freq) {
		inst->clk_data.core_id = min_coreid;
		cu.video_core_enable_mask = min_coreid;
	} else if (cur_inst_lp_load + min_load <= max_freq) {
		/* Move current instance to LP and return */
		inst->clk_data.core_id = min_coreid;
		cu.video_core_enable_mask = min_coreid;
		power_save_mode_enable(inst, true);
	} else if (cur_inst_lp_load + min_lp_load <= max_freq) {
		/* Move all instances to LP mode and return */
		inst->clk_data.core_id = min_lp_coreid;
		cu.video_core_enable_mask = min_lp_coreid;
		move_core_to_power_save_mode(core, min_lp_coreid);
	} else {
		dev_warn(core->dev, "HW can't support this load");
		return -EINVAL;
	}

done:
	ret = hfi_session_set_property(inst, ptype, &cu);
	if (ret)
		return ret;

	return ret;
}

static int acquire_core(struct venus_inst *inst)
{
	struct venus_core *core = inst->core;
	unsigned int coreid_mask = 0;

	if (inst->core_acquired)
		return 0;

	inst->core_acquired = true;

	if (inst->clk_data.core_id & VIDC_CORE_ID_1) {
		if (core->core0_usage_count++)
			return 0;

		coreid_mask = VIDC_CORE_ID_1;
	}

	if (inst->clk_data.core_id & VIDC_CORE_ID_2) {
		if (core->core1_usage_count++)
			return 0;

		coreid_mask |= VIDC_CORE_ID_2;
	}

	return poweron_coreid(core, coreid_mask);
}

static int release_core(struct venus_inst *inst)
{
	struct venus_core *core = inst->core;
	unsigned int coreid_mask = 0;
	int ret;

	if (!inst->core_acquired)
		return 0;

	if (inst->clk_data.core_id & VIDC_CORE_ID_1) {
		if (--core->core0_usage_count)
			goto done;

		coreid_mask = VIDC_CORE_ID_1;
	}

	if (inst->clk_data.core_id & VIDC_CORE_ID_2) {
		if (--core->core1_usage_count)
			goto done;

		coreid_mask |= VIDC_CORE_ID_2;
	}

	ret = poweroff_coreid(core, coreid_mask);
	if (ret)
		return ret;

done:
	inst->clk_data.core_id = VIDC_CORE_ID_DEFAULT;
	inst->core_acquired = false;
	return 0;
}

static int coreid_power_v4(struct venus_inst *inst, int on)
{
	struct venus_core *core = inst->core;
	int ret;

	if (legacy_binding)
		return 0;

	if (on == POWER_ON) {
		ret = decide_core(inst);
		if (ret)
			return ret;

		mutex_lock(&core->lock);
		ret = acquire_core(inst);
		mutex_unlock(&core->lock);
	} else {
		mutex_lock(&core->lock);
		ret = release_core(inst);
		mutex_unlock(&core->lock);
	}

	return ret;
}

static int vdec_get_v4(struct device *dev)
{
	struct venus_core *core = dev_get_drvdata(dev);

	if (!legacy_binding)
		return 0;

	return vcodec_clks_get(core, dev, core->vcodec0_clks,
			       core->res->vcodec0_clks);
}

static void vdec_put_v4(struct device *dev)
{
	struct venus_core *core = dev_get_drvdata(dev);
	unsigned int i;

	if (!legacy_binding)
		return;

	for (i = 0; i < core->res->vcodec_clks_num; i++)
		core->vcodec0_clks[i] = NULL;
}

static int vdec_power_v4(struct device *dev, int on)
{
	struct venus_core *core = dev_get_drvdata(dev);
	int ret;

	if (!legacy_binding)
		return 0;

	ret = vcodec_control_v4(core, VIDC_CORE_ID_1, true);
	if (ret)
		return ret;

	if (on == POWER_ON)
		ret = vcodec_clks_enable(core, core->vcodec0_clks);
	else
		vcodec_clks_disable(core, core->vcodec0_clks);

	vcodec_control_v4(core, VIDC_CORE_ID_1, false);

	return ret;
}

static int venc_get_v4(struct device *dev)
{
	struct venus_core *core = dev_get_drvdata(dev);

	if (!legacy_binding)
		return 0;

	return vcodec_clks_get(core, dev, core->vcodec1_clks,
			       core->res->vcodec1_clks);
}

static void venc_put_v4(struct device *dev)
{
	struct venus_core *core = dev_get_drvdata(dev);
	unsigned int i;

	if (!legacy_binding)
		return;

	for (i = 0; i < core->res->vcodec_clks_num; i++)
		core->vcodec1_clks[i] = NULL;
}

static int venc_power_v4(struct device *dev, int on)
{
	struct venus_core *core = dev_get_drvdata(dev);
	int ret;

	if (!legacy_binding)
		return 0;

	ret = vcodec_control_v4(core, VIDC_CORE_ID_2, true);
	if (ret)
		return ret;

	if (on == POWER_ON)
		ret = vcodec_clks_enable(core, core->vcodec1_clks);
	else
		vcodec_clks_disable(core, core->vcodec1_clks);

	vcodec_control_v4(core, VIDC_CORE_ID_2, false);

	return ret;
}

static int vcodec_domains_get(struct venus_core *core)
{
	int ret;
	struct device **opp_virt_dev;
	struct device *dev = core->dev;
	const struct venus_resources *res = core->res;
	struct device *pd;
	unsigned int i;

	if (!res->vcodec_pmdomains_num)
		goto skip_pmdomains;

	for (i = 0; i < res->vcodec_pmdomains_num; i++) {
		pd = dev_pm_domain_attach_by_name(dev,
						  res->vcodec_pmdomains[i]);
		if (IS_ERR(pd))
			return PTR_ERR(pd);
		core->pmdomains[i] = pd;
	}

skip_pmdomains:
	if (!core->has_opp_table)
		return 0;

	/* Attach the power domain for setting performance state */
	ret = devm_pm_opp_attach_genpd(dev, res->opp_pmdomain, &opp_virt_dev);
	if (ret)
		goto opp_attach_err;

	core->opp_pmdomain = *opp_virt_dev;
	core->opp_dl_venus = device_link_add(dev, core->opp_pmdomain,
					     DL_FLAG_RPM_ACTIVE |
					     DL_FLAG_PM_RUNTIME |
					     DL_FLAG_STATELESS);
	if (!core->opp_dl_venus) {
		ret = -ENODEV;
		goto opp_attach_err;
	}

	return 0;

opp_attach_err:
	for (i = 0; i < res->vcodec_pmdomains_num; i++) {
		if (IS_ERR_OR_NULL(core->pmdomains[i]))
			continue;
		dev_pm_domain_detach(core->pmdomains[i], true);
	}

	return ret;
}

static void vcodec_domains_put(struct venus_core *core)
{
	const struct venus_resources *res = core->res;
	unsigned int i;

	if (!res->vcodec_pmdomains_num)
		goto skip_pmdomains;

	for (i = 0; i < res->vcodec_pmdomains_num; i++) {
		if (IS_ERR_OR_NULL(core->pmdomains[i]))
			continue;
		dev_pm_domain_detach(core->pmdomains[i], true);
	}

skip_pmdomains:
	if (!core->has_opp_table)
		return;

	if (core->opp_dl_venus)
		device_link_del(core->opp_dl_venus);
}

static int core_resets_reset(struct venus_core *core)
{
	const struct venus_resources *res = core->res;
	unsigned int i;
	int ret;

	if (!res->resets_num)
		return 0;

	for (i = 0; i < res->resets_num; i++) {
		ret = reset_control_assert(core->resets[i]);
		if (ret)
			goto err;

		usleep_range(150, 250);
		ret = reset_control_deassert(core->resets[i]);
		if (ret)
			goto err;
	}

err:
	return ret;
}

static int core_resets_get(struct venus_core *core)
{
	struct device *dev = core->dev;
	const struct venus_resources *res = core->res;
	unsigned int i;
	int ret;

	if (!res->resets_num)
		return 0;

	for (i = 0; i < res->resets_num; i++) {
		core->resets[i] =
			devm_reset_control_get_exclusive(dev, res->resets[i]);
		if (IS_ERR(core->resets[i])) {
			ret = PTR_ERR(core->resets[i]);
			return ret;
		}
	}

	return 0;
}

static int core_get_v4(struct venus_core *core)
{
	struct device *dev = core->dev;
	const struct venus_resources *res = core->res;
	int ret;

	ret = core_clks_get(core);
	if (ret)
		return ret;

	if (!res->vcodec_pmdomains_num)
		legacy_binding = true;

	dev_info(dev, "%s legacy binding\n", legacy_binding ? "" : "non");

	ret = vcodec_clks_get(core, dev, core->vcodec0_clks, res->vcodec0_clks);
	if (ret)
		return ret;

	ret = vcodec_clks_get(core, dev, core->vcodec1_clks, res->vcodec1_clks);
	if (ret)
		return ret;

	ret = core_resets_get(core);
	if (ret)
		return ret;

	if (legacy_binding)
		return 0;

	ret = devm_pm_opp_set_clkname(dev, "core");
	if (ret)
		return ret;

	if (core->res->opp_pmdomain) {
		ret = devm_pm_opp_of_add_table(dev);
		if (!ret) {
			core->has_opp_table = true;
		} else if (ret != -ENODEV) {
			dev_err(dev, "invalid OPP table in device tree\n");
			return ret;
		}
	}

	ret = vcodec_domains_get(core);
	if (ret)
		return ret;

	return 0;
}

static void core_put_v4(struct venus_core *core)
{
	if (legacy_binding)
		return;

	vcodec_domains_put(core);
}

static int core_power_v4(struct venus_core *core, int on)
{
	struct device *dev = core->dev;
	struct device *pmctrl = core->pmdomains[0];
	int ret = 0;

	if (on == POWER_ON) {
		if (pmctrl) {
			ret = pm_runtime_resume_and_get(pmctrl);
			if (ret < 0) {
				return ret;
			}
		}

		ret = core_resets_reset(core);
		if (ret) {
			if (pmctrl)
				pm_runtime_put_sync(pmctrl);
			return ret;
		}

		ret = core_clks_enable(core);
		if (ret < 0 && pmctrl)
			pm_runtime_put_sync(pmctrl);
	} else {
		/* Drop the performance state vote */
		if (core->opp_pmdomain)
			dev_pm_opp_set_rate(dev, 0);

		core_clks_disable(core);

		ret = core_resets_reset(core);

		if (pmctrl)
			pm_runtime_put_sync(pmctrl);
	}

	return ret;
}

static unsigned long calculate_inst_freq(struct venus_inst *inst,
					 unsigned long filled_len)
{
	unsigned long vpp_freq_per_mb = 0, vpp_freq = 0, vsp_freq = 0;
	u32 fps = (u32)inst->fps;
	u32 mbs_per_sec;

	mbs_per_sec = load_per_instance(inst);

	if (inst->state != INST_START)
		return 0;

<<<<<<< HEAD
	if (inst->session_type == VIDC_SESSION_TYPE_ENC)
=======
	if (inst->session_type == VIDC_SESSION_TYPE_ENC) {
>>>>>>> df0cc57e
		vpp_freq_per_mb = inst->flags & VENUS_LOW_POWER ?
			inst->clk_data.low_power_freq :
			inst->clk_data.vpp_freq;

<<<<<<< HEAD
	vpp_freq = mbs_per_sec * vpp_freq_per_mb;
=======
		vpp_freq = mbs_per_sec * vpp_freq_per_mb;
	} else {
		vpp_freq = mbs_per_sec * inst->clk_data.vpp_freq;
	}

>>>>>>> df0cc57e
	/* 21 / 20 is overhead factor */
	vpp_freq += vpp_freq / 20;
	vsp_freq = mbs_per_sec * inst->clk_data.vsp_freq;

	/* 10 / 7 is overhead factor */
	if (inst->session_type == VIDC_SESSION_TYPE_ENC)
		vsp_freq += (inst->controls.enc.bitrate * 10) / 7;
	else
		vsp_freq += ((fps * filled_len * 8) * 10) / 7;

	return max(vpp_freq, vsp_freq);
}

static int load_scale_v4(struct venus_inst *inst)
{
	struct venus_core *core = inst->core;
	const struct freq_tbl *table = core->res->freq_tbl;
	unsigned int num_rows = core->res->freq_tbl_size;
	struct device *dev = core->dev;
	unsigned long freq = 0, freq_core1 = 0, freq_core2 = 0;
	unsigned long filled_len = 0;
	int i, ret;

	for (i = 0; i < inst->num_input_bufs; i++)
		filled_len = max(filled_len, inst->payloads[i]);

	if (inst->session_type == VIDC_SESSION_TYPE_DEC && !filled_len)
		return 0;

	freq = calculate_inst_freq(inst, filled_len);
	inst->clk_data.freq = freq;

	mutex_lock(&core->lock);
	list_for_each_entry(inst, &core->instances, list) {
		if (inst->clk_data.core_id == VIDC_CORE_ID_1) {
			freq_core1 += inst->clk_data.freq;
		} else if (inst->clk_data.core_id == VIDC_CORE_ID_2) {
			freq_core2 += inst->clk_data.freq;
		} else if (inst->clk_data.core_id == VIDC_CORE_ID_3) {
			freq_core1 += inst->clk_data.freq;
			freq_core2 += inst->clk_data.freq;
		}
	}
	mutex_unlock(&core->lock);

	freq = max(freq_core1, freq_core2);

	if (freq > table[0].freq) {
		dev_dbg(dev, VDBGL "requested clock rate: %lu scaling clock rate : %lu\n",
			freq, table[0].freq);

		freq = table[0].freq;
		goto set_freq;
	}

	for (i = num_rows - 1 ; i >= 0; i--) {
		if (freq <= table[i].freq) {
			freq = table[i].freq;
			break;
		}
	}

set_freq:

	ret = core_clks_set_rate(core, freq);
	if (ret) {
		dev_err(dev, "failed to set clock rate %lu (%d)\n",
			freq, ret);
		return ret;
	}

	ret = load_scale_bw(core);
	if (ret) {
		dev_err(dev, "failed to set bandwidth (%d)\n",
			ret);
		return ret;
	}

	return 0;
}

static const struct venus_pm_ops pm_ops_v4 = {
	.core_get = core_get_v4,
	.core_put = core_put_v4,
	.core_power = core_power_v4,
	.vdec_get = vdec_get_v4,
	.vdec_put = vdec_put_v4,
	.vdec_power = vdec_power_v4,
	.venc_get = venc_get_v4,
	.venc_put = venc_put_v4,
	.venc_power = venc_power_v4,
	.coreid_power = coreid_power_v4,
	.load_scale = load_scale_v4,
};

const struct venus_pm_ops *venus_pm_get(enum hfi_version version)
{
	switch (version) {
	case HFI_VERSION_1XX:
	default:
		return &pm_ops_v1;
	case HFI_VERSION_3XX:
		return &pm_ops_v3;
	case HFI_VERSION_4XX:
	case HFI_VERSION_6XX:
		return &pm_ops_v4;
	}

	return NULL;
}<|MERGE_RESOLUTION|>--- conflicted
+++ resolved
@@ -648,15 +648,9 @@
 	cur_inst_lp_load = load_per_instance(inst);
 	cur_inst_lp_load *= inst->clk_data.low_power_freq;
 	/*TODO : divide this inst->load by work_route */
-<<<<<<< HEAD
 
 	max_freq = core->res->freq_tbl[0].freq;
 
-=======
-
-	max_freq = core->res->freq_tbl[0].freq;
-
->>>>>>> df0cc57e
 	min_loaded_core(inst, &min_coreid, &min_load, false);
 	min_loaded_core(inst, &min_lp_coreid, &min_lp_load, true);
 
@@ -1091,24 +1085,16 @@
 	if (inst->state != INST_START)
 		return 0;
 
-<<<<<<< HEAD
-	if (inst->session_type == VIDC_SESSION_TYPE_ENC)
-=======
 	if (inst->session_type == VIDC_SESSION_TYPE_ENC) {
->>>>>>> df0cc57e
 		vpp_freq_per_mb = inst->flags & VENUS_LOW_POWER ?
 			inst->clk_data.low_power_freq :
 			inst->clk_data.vpp_freq;
 
-<<<<<<< HEAD
-	vpp_freq = mbs_per_sec * vpp_freq_per_mb;
-=======
 		vpp_freq = mbs_per_sec * vpp_freq_per_mb;
 	} else {
 		vpp_freq = mbs_per_sec * inst->clk_data.vpp_freq;
 	}
 
->>>>>>> df0cc57e
 	/* 21 / 20 is overhead factor */
 	vpp_freq += vpp_freq / 20;
 	vsp_freq = mbs_per_sec * inst->clk_data.vsp_freq;
