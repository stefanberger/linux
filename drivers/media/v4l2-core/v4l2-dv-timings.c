/*
 * v4l2-dv-timings - dv-timings helper functions
 *
 * Copyright 2013 Cisco Systems, Inc. and/or its affiliates. All rights reserved.
 *
 * This program is free software; you may redistribute it and/or modify
 * it under the terms of the GNU General Public License as published by
 * the Free Software Foundation; version 2 of the License.
 *
 * THE SOFTWARE IS PROVIDED "AS IS", WITHOUT WARRANTY OF ANY KIND,
 * EXPRESS OR IMPLIED, INCLUDING BUT NOT LIMITED TO THE WARRANTIES OF
 * MERCHANTABILITY, FITNESS FOR A PARTICULAR PURPOSE AND
 * NONINFRINGEMENT. IN NO EVENT SHALL THE AUTHORS OR COPYRIGHT HOLDERS
 * BE LIABLE FOR ANY CLAIM, DAMAGES OR OTHER LIABILITY, WHETHER IN AN
 * ACTION OF CONTRACT, TORT OR OTHERWISE, ARISING FROM, OUT OF OR IN
 * CONNECTION WITH THE SOFTWARE OR THE USE OR OTHER DEALINGS IN THE
 * SOFTWARE.
 *
 */

#include <linux/module.h>
#include <linux/types.h>
#include <linux/kernel.h>
#include <linux/errno.h>
#include <linux/rational.h>
#include <linux/videodev2.h>
#include <linux/v4l2-dv-timings.h>
#include <media/v4l2-dv-timings.h>
#include <linux/math64.h>

MODULE_AUTHOR("Hans Verkuil");
MODULE_DESCRIPTION("V4L2 DV Timings Helper Functions");
MODULE_LICENSE("GPL");

const struct v4l2_dv_timings v4l2_dv_timings_presets[] = {
	V4L2_DV_BT_CEA_640X480P59_94,
	V4L2_DV_BT_CEA_720X480I59_94,
	V4L2_DV_BT_CEA_720X480P59_94,
	V4L2_DV_BT_CEA_720X576I50,
	V4L2_DV_BT_CEA_720X576P50,
	V4L2_DV_BT_CEA_1280X720P24,
	V4L2_DV_BT_CEA_1280X720P25,
	V4L2_DV_BT_CEA_1280X720P30,
	V4L2_DV_BT_CEA_1280X720P50,
	V4L2_DV_BT_CEA_1280X720P60,
	V4L2_DV_BT_CEA_1920X1080P24,
	V4L2_DV_BT_CEA_1920X1080P25,
	V4L2_DV_BT_CEA_1920X1080P30,
	V4L2_DV_BT_CEA_1920X1080I50,
	V4L2_DV_BT_CEA_1920X1080P50,
	V4L2_DV_BT_CEA_1920X1080I60,
	V4L2_DV_BT_CEA_1920X1080P60,
	V4L2_DV_BT_DMT_640X350P85,
	V4L2_DV_BT_DMT_640X400P85,
	V4L2_DV_BT_DMT_720X400P85,
	V4L2_DV_BT_DMT_640X480P72,
	V4L2_DV_BT_DMT_640X480P75,
	V4L2_DV_BT_DMT_640X480P85,
	V4L2_DV_BT_DMT_800X600P56,
	V4L2_DV_BT_DMT_800X600P60,
	V4L2_DV_BT_DMT_800X600P72,
	V4L2_DV_BT_DMT_800X600P75,
	V4L2_DV_BT_DMT_800X600P85,
	V4L2_DV_BT_DMT_800X600P120_RB,
	V4L2_DV_BT_DMT_848X480P60,
	V4L2_DV_BT_DMT_1024X768I43,
	V4L2_DV_BT_DMT_1024X768P60,
	V4L2_DV_BT_DMT_1024X768P70,
	V4L2_DV_BT_DMT_1024X768P75,
	V4L2_DV_BT_DMT_1024X768P85,
	V4L2_DV_BT_DMT_1024X768P120_RB,
	V4L2_DV_BT_DMT_1152X864P75,
	V4L2_DV_BT_DMT_1280X768P60_RB,
	V4L2_DV_BT_DMT_1280X768P60,
	V4L2_DV_BT_DMT_1280X768P75,
	V4L2_DV_BT_DMT_1280X768P85,
	V4L2_DV_BT_DMT_1280X768P120_RB,
	V4L2_DV_BT_DMT_1280X800P60_RB,
	V4L2_DV_BT_DMT_1280X800P60,
	V4L2_DV_BT_DMT_1280X800P75,
	V4L2_DV_BT_DMT_1280X800P85,
	V4L2_DV_BT_DMT_1280X800P120_RB,
	V4L2_DV_BT_DMT_1280X960P60,
	V4L2_DV_BT_DMT_1280X960P85,
	V4L2_DV_BT_DMT_1280X960P120_RB,
	V4L2_DV_BT_DMT_1280X1024P60,
	V4L2_DV_BT_DMT_1280X1024P75,
	V4L2_DV_BT_DMT_1280X1024P85,
	V4L2_DV_BT_DMT_1280X1024P120_RB,
	V4L2_DV_BT_DMT_1360X768P60,
	V4L2_DV_BT_DMT_1360X768P120_RB,
	V4L2_DV_BT_DMT_1366X768P60,
	V4L2_DV_BT_DMT_1366X768P60_RB,
	V4L2_DV_BT_DMT_1400X1050P60_RB,
	V4L2_DV_BT_DMT_1400X1050P60,
	V4L2_DV_BT_DMT_1400X1050P75,
	V4L2_DV_BT_DMT_1400X1050P85,
	V4L2_DV_BT_DMT_1400X1050P120_RB,
	V4L2_DV_BT_DMT_1440X900P60_RB,
	V4L2_DV_BT_DMT_1440X900P60,
	V4L2_DV_BT_DMT_1440X900P75,
	V4L2_DV_BT_DMT_1440X900P85,
	V4L2_DV_BT_DMT_1440X900P120_RB,
	V4L2_DV_BT_DMT_1600X900P60_RB,
	V4L2_DV_BT_DMT_1600X1200P60,
	V4L2_DV_BT_DMT_1600X1200P65,
	V4L2_DV_BT_DMT_1600X1200P70,
	V4L2_DV_BT_DMT_1600X1200P75,
	V4L2_DV_BT_DMT_1600X1200P85,
	V4L2_DV_BT_DMT_1600X1200P120_RB,
	V4L2_DV_BT_DMT_1680X1050P60_RB,
	V4L2_DV_BT_DMT_1680X1050P60,
	V4L2_DV_BT_DMT_1680X1050P75,
	V4L2_DV_BT_DMT_1680X1050P85,
	V4L2_DV_BT_DMT_1680X1050P120_RB,
	V4L2_DV_BT_DMT_1792X1344P60,
	V4L2_DV_BT_DMT_1792X1344P75,
	V4L2_DV_BT_DMT_1792X1344P120_RB,
	V4L2_DV_BT_DMT_1856X1392P60,
	V4L2_DV_BT_DMT_1856X1392P75,
	V4L2_DV_BT_DMT_1856X1392P120_RB,
	V4L2_DV_BT_DMT_1920X1200P60_RB,
	V4L2_DV_BT_DMT_1920X1200P60,
	V4L2_DV_BT_DMT_1920X1200P75,
	V4L2_DV_BT_DMT_1920X1200P85,
	V4L2_DV_BT_DMT_1920X1200P120_RB,
	V4L2_DV_BT_DMT_1920X1440P60,
	V4L2_DV_BT_DMT_1920X1440P75,
	V4L2_DV_BT_DMT_1920X1440P120_RB,
	V4L2_DV_BT_DMT_2048X1152P60_RB,
	V4L2_DV_BT_DMT_2560X1600P60_RB,
	V4L2_DV_BT_DMT_2560X1600P60,
	V4L2_DV_BT_DMT_2560X1600P75,
	V4L2_DV_BT_DMT_2560X1600P85,
	V4L2_DV_BT_DMT_2560X1600P120_RB,
	V4L2_DV_BT_CEA_3840X2160P24,
	V4L2_DV_BT_CEA_3840X2160P25,
	V4L2_DV_BT_CEA_3840X2160P30,
	V4L2_DV_BT_CEA_3840X2160P50,
	V4L2_DV_BT_CEA_3840X2160P60,
	V4L2_DV_BT_CEA_4096X2160P24,
	V4L2_DV_BT_CEA_4096X2160P25,
	V4L2_DV_BT_CEA_4096X2160P30,
	V4L2_DV_BT_CEA_4096X2160P50,
	V4L2_DV_BT_DMT_4096X2160P59_94_RB,
	V4L2_DV_BT_CEA_4096X2160P60,
	{ }
};
EXPORT_SYMBOL_GPL(v4l2_dv_timings_presets);

bool v4l2_valid_dv_timings(const struct v4l2_dv_timings *t,
			   const struct v4l2_dv_timings_cap *dvcap,
			   v4l2_check_dv_timings_fnc fnc,
			   void *fnc_handle)
{
	const struct v4l2_bt_timings *bt = &t->bt;
	const struct v4l2_bt_timings_cap *cap = &dvcap->bt;
	u32 caps = cap->capabilities;

	if (t->type != V4L2_DV_BT_656_1120)
		return false;
	if (t->type != dvcap->type ||
	    bt->height < cap->min_height ||
	    bt->height > cap->max_height ||
	    bt->width < cap->min_width ||
	    bt->width > cap->max_width ||
	    bt->pixelclock < cap->min_pixelclock ||
	    bt->pixelclock > cap->max_pixelclock ||
	    (!(caps & V4L2_DV_BT_CAP_CUSTOM) &&
	     cap->standards && bt->standards &&
	     !(bt->standards & cap->standards)) ||
	    (bt->interlaced && !(caps & V4L2_DV_BT_CAP_INTERLACED)) ||
	    (!bt->interlaced && !(caps & V4L2_DV_BT_CAP_PROGRESSIVE)))
		return false;
	return fnc == NULL || fnc(t, fnc_handle);
}
EXPORT_SYMBOL_GPL(v4l2_valid_dv_timings);

int v4l2_enum_dv_timings_cap(struct v4l2_enum_dv_timings *t,
			     const struct v4l2_dv_timings_cap *cap,
			     v4l2_check_dv_timings_fnc fnc,
			     void *fnc_handle)
{
	u32 i, idx;

	memset(t->reserved, 0, sizeof(t->reserved));
	for (i = idx = 0; v4l2_dv_timings_presets[i].bt.width; i++) {
		if (v4l2_valid_dv_timings(v4l2_dv_timings_presets + i, cap,
					  fnc, fnc_handle) &&
		    idx++ == t->index) {
			t->timings = v4l2_dv_timings_presets[i];
			return 0;
		}
	}
	return -EINVAL;
}
EXPORT_SYMBOL_GPL(v4l2_enum_dv_timings_cap);

bool v4l2_find_dv_timings_cap(struct v4l2_dv_timings *t,
			      const struct v4l2_dv_timings_cap *cap,
			      unsigned pclock_delta,
			      v4l2_check_dv_timings_fnc fnc,
			      void *fnc_handle)
{
	int i;

	if (!v4l2_valid_dv_timings(t, cap, fnc, fnc_handle))
		return false;

	for (i = 0; i < v4l2_dv_timings_presets[i].bt.width; i++) {
		if (v4l2_valid_dv_timings(v4l2_dv_timings_presets + i, cap,
					  fnc, fnc_handle) &&
		    v4l2_match_dv_timings(t, v4l2_dv_timings_presets + i,
					  pclock_delta, false)) {
			u32 flags = t->bt.flags & V4L2_DV_FL_REDUCED_FPS;

			*t = v4l2_dv_timings_presets[i];
			if (can_reduce_fps(&t->bt))
				t->bt.flags |= flags;

			return true;
		}
	}
	return false;
}
EXPORT_SYMBOL_GPL(v4l2_find_dv_timings_cap);

bool v4l2_find_dv_timings_cea861_vic(struct v4l2_dv_timings *t, u8 vic)
{
	unsigned int i;

	for (i = 0; i < v4l2_dv_timings_presets[i].bt.width; i++) {
		const struct v4l2_bt_timings *bt =
			&v4l2_dv_timings_presets[i].bt;

		if ((bt->flags & V4L2_DV_FL_HAS_CEA861_VIC) &&
		    bt->cea861_vic == vic) {
			*t = v4l2_dv_timings_presets[i];
			return true;
		}
	}
	return false;
}
EXPORT_SYMBOL_GPL(v4l2_find_dv_timings_cea861_vic);

/**
 * v4l2_match_dv_timings - check if two timings match
 * @t1: compare this v4l2_dv_timings struct...
 * @t2: with this struct.
 * @pclock_delta: the allowed pixelclock deviation.
 * @match_reduced_fps: if true, then fail if V4L2_DV_FL_REDUCED_FPS does not
<<<<<<< HEAD
 * 	match.
=======
 *	match.
>>>>>>> 661e50bc
 *
 * Compare t1 with t2 with a given margin of error for the pixelclock.
 */
bool v4l2_match_dv_timings(const struct v4l2_dv_timings *t1,
			   const struct v4l2_dv_timings *t2,
			   unsigned pclock_delta, bool match_reduced_fps)
{
	if (t1->type != t2->type || t1->type != V4L2_DV_BT_656_1120)
		return false;
	if (t1->bt.width == t2->bt.width &&
	    t1->bt.height == t2->bt.height &&
	    t1->bt.interlaced == t2->bt.interlaced &&
	    t1->bt.polarities == t2->bt.polarities &&
	    t1->bt.pixelclock >= t2->bt.pixelclock - pclock_delta &&
	    t1->bt.pixelclock <= t2->bt.pixelclock + pclock_delta &&
	    t1->bt.hfrontporch == t2->bt.hfrontporch &&
	    t1->bt.hsync == t2->bt.hsync &&
	    t1->bt.hbackporch == t2->bt.hbackporch &&
	    t1->bt.vfrontporch == t2->bt.vfrontporch &&
	    t1->bt.vsync == t2->bt.vsync &&
	    t1->bt.vbackporch == t2->bt.vbackporch &&
	    (!match_reduced_fps ||
	     (t1->bt.flags & V4L2_DV_FL_REDUCED_FPS) ==
		(t2->bt.flags & V4L2_DV_FL_REDUCED_FPS)) &&
	    (!t1->bt.interlaced ||
		(t1->bt.il_vfrontporch == t2->bt.il_vfrontporch &&
		 t1->bt.il_vsync == t2->bt.il_vsync &&
		 t1->bt.il_vbackporch == t2->bt.il_vbackporch)))
		return true;
	return false;
}
EXPORT_SYMBOL_GPL(v4l2_match_dv_timings);

void v4l2_print_dv_timings(const char *dev_prefix, const char *prefix,
			   const struct v4l2_dv_timings *t, bool detailed)
{
	const struct v4l2_bt_timings *bt = &t->bt;
	u32 htot, vtot;
	u32 fps;

	if (t->type != V4L2_DV_BT_656_1120)
		return;

	htot = V4L2_DV_BT_FRAME_WIDTH(bt);
	vtot = V4L2_DV_BT_FRAME_HEIGHT(bt);
	if (bt->interlaced)
		vtot /= 2;

	fps = (htot * vtot) > 0 ? div_u64((100 * (u64)bt->pixelclock),
				  (htot * vtot)) : 0;

	if (prefix == NULL)
		prefix = "";

	pr_info("%s: %s%ux%u%s%u.%u (%ux%u)\n", dev_prefix, prefix,
		bt->width, bt->height, bt->interlaced ? "i" : "p",
		fps / 100, fps % 100, htot, vtot);

	if (!detailed)
		return;

	pr_info("%s: horizontal: fp = %u, %ssync = %u, bp = %u\n",
			dev_prefix, bt->hfrontporch,
			(bt->polarities & V4L2_DV_HSYNC_POS_POL) ? "+" : "-",
			bt->hsync, bt->hbackporch);
	pr_info("%s: vertical: fp = %u, %ssync = %u, bp = %u\n",
			dev_prefix, bt->vfrontporch,
			(bt->polarities & V4L2_DV_VSYNC_POS_POL) ? "+" : "-",
			bt->vsync, bt->vbackporch);
	if (bt->interlaced)
		pr_info("%s: vertical bottom field: fp = %u, %ssync = %u, bp = %u\n",
			dev_prefix, bt->il_vfrontporch,
			(bt->polarities & V4L2_DV_VSYNC_POS_POL) ? "+" : "-",
			bt->il_vsync, bt->il_vbackporch);
	pr_info("%s: pixelclock: %llu\n", dev_prefix, bt->pixelclock);
	pr_info("%s: flags (0x%x):%s%s%s%s%s%s%s%s%s%s\n",
			dev_prefix, bt->flags,
			(bt->flags & V4L2_DV_FL_REDUCED_BLANKING) ?
			" REDUCED_BLANKING" : "",
			((bt->flags & V4L2_DV_FL_REDUCED_BLANKING) &&
			 bt->vsync == 8) ? " (V2)" : "",
			(bt->flags & V4L2_DV_FL_CAN_REDUCE_FPS) ?
			" CAN_REDUCE_FPS" : "",
			(bt->flags & V4L2_DV_FL_REDUCED_FPS) ?
			" REDUCED_FPS" : "",
			(bt->flags & V4L2_DV_FL_HALF_LINE) ?
			" HALF_LINE" : "",
			(bt->flags & V4L2_DV_FL_IS_CE_VIDEO) ?
			" CE_VIDEO" : "",
			(bt->flags & V4L2_DV_FL_FIRST_FIELD_EXTRA_LINE) ?
			" FIRST_FIELD_EXTRA_LINE" : "",
			(bt->flags & V4L2_DV_FL_HAS_PICTURE_ASPECT) ?
			" HAS_PICTURE_ASPECT" : "",
			(bt->flags & V4L2_DV_FL_HAS_CEA861_VIC) ?
			" HAS_CEA861_VIC" : "",
			(bt->flags & V4L2_DV_FL_HAS_HDMI_VIC) ?
			" HAS_HDMI_VIC" : "");
	pr_info("%s: standards (0x%x):%s%s%s%s%s\n", dev_prefix, bt->standards,
			(bt->standards & V4L2_DV_BT_STD_CEA861) ?  " CEA" : "",
			(bt->standards & V4L2_DV_BT_STD_DMT) ?  " DMT" : "",
			(bt->standards & V4L2_DV_BT_STD_CVT) ?  " CVT" : "",
			(bt->standards & V4L2_DV_BT_STD_GTF) ?  " GTF" : "",
			(bt->standards & V4L2_DV_BT_STD_SDI) ?  " SDI" : "");
	if (bt->flags & V4L2_DV_FL_HAS_PICTURE_ASPECT)
		pr_info("%s: picture aspect (hor:vert): %u:%u\n", dev_prefix,
			bt->picture_aspect.numerator,
			bt->picture_aspect.denominator);
	if (bt->flags & V4L2_DV_FL_HAS_CEA861_VIC)
		pr_info("%s: CEA-861 VIC: %u\n", dev_prefix, bt->cea861_vic);
	if (bt->flags & V4L2_DV_FL_HAS_HDMI_VIC)
		pr_info("%s: HDMI VIC: %u\n", dev_prefix, bt->hdmi_vic);
}
EXPORT_SYMBOL_GPL(v4l2_print_dv_timings);

struct v4l2_fract v4l2_dv_timings_aspect_ratio(const struct v4l2_dv_timings *t)
{
	struct v4l2_fract ratio = { 1, 1 };
	unsigned long n, d;

	if (t->type != V4L2_DV_BT_656_1120)
		return ratio;
	if (!(t->bt.flags & V4L2_DV_FL_HAS_PICTURE_ASPECT))
		return ratio;

	ratio.numerator = t->bt.width * t->bt.picture_aspect.denominator;
	ratio.denominator = t->bt.height * t->bt.picture_aspect.numerator;

	rational_best_approximation(ratio.numerator, ratio.denominator,
				    ratio.numerator, ratio.denominator, &n, &d);
	ratio.numerator = n;
	ratio.denominator = d;
	return ratio;
}
EXPORT_SYMBOL_GPL(v4l2_dv_timings_aspect_ratio);

/*
 * CVT defines
 * Based on Coordinated Video Timings Standard
 * version 1.1 September 10, 2003
 */

#define CVT_PXL_CLK_GRAN	250000	/* pixel clock granularity */
#define CVT_PXL_CLK_GRAN_RB_V2 1000	/* granularity for reduced blanking v2*/

/* Normal blanking */
#define CVT_MIN_V_BPORCH	7	/* lines */
#define CVT_MIN_V_PORCH_RND	3	/* lines */
#define CVT_MIN_VSYNC_BP	550	/* min time of vsync + back porch (us) */
#define CVT_HSYNC_PERCENT       8       /* nominal hsync as percentage of line */

/* Normal blanking for CVT uses GTF to calculate horizontal blanking */
#define CVT_CELL_GRAN		8	/* character cell granularity */
#define CVT_M			600	/* blanking formula gradient */
#define CVT_C			40	/* blanking formula offset */
#define CVT_K			128	/* blanking formula scaling factor */
#define CVT_J			20	/* blanking formula scaling factor */
#define CVT_C_PRIME (((CVT_C - CVT_J) * CVT_K / 256) + CVT_J)
#define CVT_M_PRIME (CVT_K * CVT_M / 256)

/* Reduced Blanking */
#define CVT_RB_MIN_V_BPORCH    7       /* lines  */
#define CVT_RB_V_FPORCH        3       /* lines  */
#define CVT_RB_MIN_V_BLANK   460       /* us     */
#define CVT_RB_H_SYNC         32       /* pixels */
#define CVT_RB_H_BLANK       160       /* pixels */
/* Reduce blanking Version 2 */
#define CVT_RB_V2_H_BLANK     80       /* pixels */
#define CVT_RB_MIN_V_FPORCH    3       /* lines  */
#define CVT_RB_V2_MIN_V_FPORCH 1       /* lines  */
#define CVT_RB_V_BPORCH        6       /* lines  */

/** v4l2_detect_cvt - detect if the given timings follow the CVT standard
 * @frame_height - the total height of the frame (including blanking) in lines.
 * @hfreq - the horizontal frequency in Hz.
 * @vsync - the height of the vertical sync in lines.
 * @active_width - active width of image (does not include blanking). This
 * information is needed only in case of version 2 of reduced blanking.
 * In other cases, this parameter does not have any effect on timings.
 * @polarities - the horizontal and vertical polarities (same as struct
 *		v4l2_bt_timings polarities).
 * @interlaced - if this flag is true, it indicates interlaced format
 * @fmt - the resulting timings.
 *
 * This function will attempt to detect if the given values correspond to a
 * valid CVT format. If so, then it will return true, and fmt will be filled
 * in with the found CVT timings.
 */
bool v4l2_detect_cvt(unsigned frame_height,
		     unsigned hfreq,
		     unsigned vsync,
		     unsigned active_width,
		     u32 polarities,
		     bool interlaced,
		     struct v4l2_dv_timings *fmt)
{
	int  v_fp, v_bp, h_fp, h_bp, hsync;
	int  frame_width, image_height, image_width;
	bool reduced_blanking;
	bool rb_v2 = false;
	unsigned pix_clk;

	if (vsync < 4 || vsync > 8)
		return false;

	if (polarities == V4L2_DV_VSYNC_POS_POL)
		reduced_blanking = false;
	else if (polarities == V4L2_DV_HSYNC_POS_POL)
		reduced_blanking = true;
	else
		return false;

	if (reduced_blanking && vsync == 8)
		rb_v2 = true;

	if (rb_v2 && active_width == 0)
		return false;

	if (!rb_v2 && vsync > 7)
		return false;

	if (hfreq == 0)
		return false;

	/* Vertical */
	if (reduced_blanking) {
		if (rb_v2) {
			v_bp = CVT_RB_V_BPORCH;
			v_fp = (CVT_RB_MIN_V_BLANK * hfreq) / 1000000 + 1;
			v_fp -= vsync + v_bp;

			if (v_fp < CVT_RB_V2_MIN_V_FPORCH)
				v_fp = CVT_RB_V2_MIN_V_FPORCH;
		} else {
			v_fp = CVT_RB_V_FPORCH;
			v_bp = (CVT_RB_MIN_V_BLANK * hfreq) / 1000000 + 1;
			v_bp -= vsync + v_fp;

			if (v_bp < CVT_RB_MIN_V_BPORCH)
				v_bp = CVT_RB_MIN_V_BPORCH;
		}
	} else {
		v_fp = CVT_MIN_V_PORCH_RND;
		v_bp = (CVT_MIN_VSYNC_BP * hfreq) / 1000000 + 1 - vsync;

		if (v_bp < CVT_MIN_V_BPORCH)
			v_bp = CVT_MIN_V_BPORCH;
	}

	if (interlaced)
		image_height = (frame_height - 2 * v_fp - 2 * vsync - 2 * v_bp) & ~0x1;
	else
		image_height = (frame_height - v_fp - vsync - v_bp + 1) & ~0x1;

	if (image_height < 0)
		return false;

	/* Aspect ratio based on vsync */
	switch (vsync) {
	case 4:
		image_width = (image_height * 4) / 3;
		break;
	case 5:
		image_width = (image_height * 16) / 9;
		break;
	case 6:
		image_width = (image_height * 16) / 10;
		break;
	case 7:
		/* special case */
		if (image_height == 1024)
			image_width = (image_height * 5) / 4;
		else if (image_height == 768)
			image_width = (image_height * 15) / 9;
		else
			return false;
		break;
	case 8:
		image_width = active_width;
		break;
	default:
		return false;
	}

	if (!rb_v2)
		image_width = image_width & ~7;

	/* Horizontal */
	if (reduced_blanking) {
		int h_blank;
		int clk_gran;

		h_blank = rb_v2 ? CVT_RB_V2_H_BLANK : CVT_RB_H_BLANK;
		clk_gran = rb_v2 ? CVT_PXL_CLK_GRAN_RB_V2 : CVT_PXL_CLK_GRAN;

		pix_clk = (image_width + h_blank) * hfreq;
		pix_clk = (pix_clk / clk_gran) * clk_gran;

		h_bp  = h_blank / 2;
		hsync = CVT_RB_H_SYNC;
		h_fp  = h_blank - h_bp - hsync;

		frame_width = image_width + h_blank;
	} else {
		unsigned ideal_duty_cycle_per_myriad =
			100 * CVT_C_PRIME - (CVT_M_PRIME * 100000) / hfreq;
		int h_blank;

		if (ideal_duty_cycle_per_myriad < 2000)
			ideal_duty_cycle_per_myriad = 2000;

		h_blank = image_width * ideal_duty_cycle_per_myriad /
					(10000 - ideal_duty_cycle_per_myriad);
		h_blank = (h_blank / (2 * CVT_CELL_GRAN)) * 2 * CVT_CELL_GRAN;

		pix_clk = (image_width + h_blank) * hfreq;
		pix_clk = (pix_clk / CVT_PXL_CLK_GRAN) * CVT_PXL_CLK_GRAN;

		h_bp = h_blank / 2;
		frame_width = image_width + h_blank;

		hsync = frame_width * CVT_HSYNC_PERCENT / 100;
		hsync = (hsync / CVT_CELL_GRAN) * CVT_CELL_GRAN;
		h_fp = h_blank - hsync - h_bp;
	}

	fmt->type = V4L2_DV_BT_656_1120;
	fmt->bt.polarities = polarities;
	fmt->bt.width = image_width;
	fmt->bt.height = image_height;
	fmt->bt.hfrontporch = h_fp;
	fmt->bt.vfrontporch = v_fp;
	fmt->bt.hsync = hsync;
	fmt->bt.vsync = vsync;
	fmt->bt.hbackporch = frame_width - image_width - h_fp - hsync;

	if (!interlaced) {
		fmt->bt.vbackporch = frame_height - image_height - v_fp - vsync;
		fmt->bt.interlaced = V4L2_DV_PROGRESSIVE;
	} else {
		fmt->bt.vbackporch = (frame_height - image_height - 2 * v_fp -
				      2 * vsync) / 2;
		fmt->bt.il_vbackporch = frame_height - image_height - 2 * v_fp -
					2 * vsync - fmt->bt.vbackporch;
		fmt->bt.il_vfrontporch = v_fp;
		fmt->bt.il_vsync = vsync;
		fmt->bt.flags |= V4L2_DV_FL_HALF_LINE;
		fmt->bt.interlaced = V4L2_DV_INTERLACED;
	}

	fmt->bt.pixelclock = pix_clk;
	fmt->bt.standards = V4L2_DV_BT_STD_CVT;

	if (reduced_blanking)
		fmt->bt.flags |= V4L2_DV_FL_REDUCED_BLANKING;

	return true;
}
EXPORT_SYMBOL_GPL(v4l2_detect_cvt);

/*
 * GTF defines
 * Based on Generalized Timing Formula Standard
 * Version 1.1 September 2, 1999
 */

#define GTF_PXL_CLK_GRAN	250000	/* pixel clock granularity */

#define GTF_MIN_VSYNC_BP	550	/* min time of vsync + back porch (us) */
#define GTF_V_FP		1	/* vertical front porch (lines) */
#define GTF_CELL_GRAN		8	/* character cell granularity */

/* Default */
#define GTF_D_M			600	/* blanking formula gradient */
#define GTF_D_C			40	/* blanking formula offset */
#define GTF_D_K			128	/* blanking formula scaling factor */
#define GTF_D_J			20	/* blanking formula scaling factor */
#define GTF_D_C_PRIME ((((GTF_D_C - GTF_D_J) * GTF_D_K) / 256) + GTF_D_J)
#define GTF_D_M_PRIME ((GTF_D_K * GTF_D_M) / 256)

/* Secondary */
#define GTF_S_M			3600	/* blanking formula gradient */
#define GTF_S_C			40	/* blanking formula offset */
#define GTF_S_K			128	/* blanking formula scaling factor */
#define GTF_S_J			35	/* blanking formula scaling factor */
#define GTF_S_C_PRIME ((((GTF_S_C - GTF_S_J) * GTF_S_K) / 256) + GTF_S_J)
#define GTF_S_M_PRIME ((GTF_S_K * GTF_S_M) / 256)

/** v4l2_detect_gtf - detect if the given timings follow the GTF standard
 * @frame_height - the total height of the frame (including blanking) in lines.
 * @hfreq - the horizontal frequency in Hz.
 * @vsync - the height of the vertical sync in lines.
 * @polarities - the horizontal and vertical polarities (same as struct
 *		v4l2_bt_timings polarities).
 * @interlaced - if this flag is true, it indicates interlaced format
 * @aspect - preferred aspect ratio. GTF has no method of determining the
 *		aspect ratio in order to derive the image width from the
 *		image height, so it has to be passed explicitly. Usually
 *		the native screen aspect ratio is used for this. If it
 *		is not filled in correctly, then 16:9 will be assumed.
 * @fmt - the resulting timings.
 *
 * This function will attempt to detect if the given values correspond to a
 * valid GTF format. If so, then it will return true, and fmt will be filled
 * in with the found GTF timings.
 */
bool v4l2_detect_gtf(unsigned frame_height,
		unsigned hfreq,
		unsigned vsync,
		u32 polarities,
		bool interlaced,
		struct v4l2_fract aspect,
		struct v4l2_dv_timings *fmt)
{
	int pix_clk;
	int  v_fp, v_bp, h_fp, hsync;
	int frame_width, image_height, image_width;
	bool default_gtf;
	int h_blank;

	if (vsync != 3)
		return false;

	if (polarities == V4L2_DV_VSYNC_POS_POL)
		default_gtf = true;
	else if (polarities == V4L2_DV_HSYNC_POS_POL)
		default_gtf = false;
	else
		return false;

	if (hfreq == 0)
		return false;

	/* Vertical */
	v_fp = GTF_V_FP;
	v_bp = (GTF_MIN_VSYNC_BP * hfreq + 500000) / 1000000 - vsync;
	if (interlaced)
		image_height = (frame_height - 2 * v_fp - 2 * vsync - 2 * v_bp) & ~0x1;
	else
		image_height = (frame_height - v_fp - vsync - v_bp + 1) & ~0x1;

	if (image_height < 0)
		return false;

	if (aspect.numerator == 0 || aspect.denominator == 0) {
		aspect.numerator = 16;
		aspect.denominator = 9;
	}
	image_width = ((image_height * aspect.numerator) / aspect.denominator);
	image_width = (image_width + GTF_CELL_GRAN/2) & ~(GTF_CELL_GRAN - 1);

	/* Horizontal */
	if (default_gtf) {
		u64 num;
		u32 den;

		num = ((image_width * GTF_D_C_PRIME * (u64)hfreq) -
		      ((u64)image_width * GTF_D_M_PRIME * 1000));
		den = (hfreq * (100 - GTF_D_C_PRIME) + GTF_D_M_PRIME * 1000) *
		      (2 * GTF_CELL_GRAN);
		h_blank = div_u64((num + (den >> 1)), den);
		h_blank *= (2 * GTF_CELL_GRAN);
	} else {
		u64 num;
		u32 den;

		num = ((image_width * GTF_S_C_PRIME * (u64)hfreq) -
		      ((u64)image_width * GTF_S_M_PRIME * 1000));
		den = (hfreq * (100 - GTF_S_C_PRIME) + GTF_S_M_PRIME * 1000) *
		      (2 * GTF_CELL_GRAN);
		h_blank = div_u64((num + (den >> 1)), den);
		h_blank *= (2 * GTF_CELL_GRAN);
	}

	frame_width = image_width + h_blank;

	pix_clk = (image_width + h_blank) * hfreq;
	pix_clk = pix_clk / GTF_PXL_CLK_GRAN * GTF_PXL_CLK_GRAN;

	hsync = (frame_width * 8 + 50) / 100;
	hsync = ((hsync + GTF_CELL_GRAN / 2) / GTF_CELL_GRAN) * GTF_CELL_GRAN;

	h_fp = h_blank / 2 - hsync;

	fmt->type = V4L2_DV_BT_656_1120;
	fmt->bt.polarities = polarities;
	fmt->bt.width = image_width;
	fmt->bt.height = image_height;
	fmt->bt.hfrontporch = h_fp;
	fmt->bt.vfrontporch = v_fp;
	fmt->bt.hsync = hsync;
	fmt->bt.vsync = vsync;
	fmt->bt.hbackporch = frame_width - image_width - h_fp - hsync;

	if (!interlaced) {
		fmt->bt.vbackporch = frame_height - image_height - v_fp - vsync;
		fmt->bt.interlaced = V4L2_DV_PROGRESSIVE;
	} else {
		fmt->bt.vbackporch = (frame_height - image_height - 2 * v_fp -
				      2 * vsync) / 2;
		fmt->bt.il_vbackporch = frame_height - image_height - 2 * v_fp -
					2 * vsync - fmt->bt.vbackporch;
		fmt->bt.il_vfrontporch = v_fp;
		fmt->bt.il_vsync = vsync;
		fmt->bt.flags |= V4L2_DV_FL_HALF_LINE;
		fmt->bt.interlaced = V4L2_DV_INTERLACED;
	}

	fmt->bt.pixelclock = pix_clk;
	fmt->bt.standards = V4L2_DV_BT_STD_GTF;

	if (!default_gtf)
		fmt->bt.flags |= V4L2_DV_FL_REDUCED_BLANKING;

	return true;
}
EXPORT_SYMBOL_GPL(v4l2_detect_gtf);

/** v4l2_calc_aspect_ratio - calculate the aspect ratio based on bytes
 *	0x15 and 0x16 from the EDID.
 * @hor_landscape - byte 0x15 from the EDID.
 * @vert_portrait - byte 0x16 from the EDID.
 *
 * Determines the aspect ratio from the EDID.
 * See VESA Enhanced EDID standard, release A, rev 2, section 3.6.2:
 * "Horizontal and Vertical Screen Size or Aspect Ratio"
 */
struct v4l2_fract v4l2_calc_aspect_ratio(u8 hor_landscape, u8 vert_portrait)
{
	struct v4l2_fract aspect = { 16, 9 };
	u8 ratio;

	/* Nothing filled in, fallback to 16:9 */
	if (!hor_landscape && !vert_portrait)
		return aspect;
	/* Both filled in, so they are interpreted as the screen size in cm */
	if (hor_landscape && vert_portrait) {
		aspect.numerator = hor_landscape;
		aspect.denominator = vert_portrait;
		return aspect;
	}
	/* Only one is filled in, so interpret them as a ratio:
	   (val + 99) / 100 */
	ratio = hor_landscape | vert_portrait;
	/* Change some rounded values into the exact aspect ratio */
	if (ratio == 79) {
		aspect.numerator = 16;
		aspect.denominator = 9;
	} else if (ratio == 34) {
		aspect.numerator = 4;
		aspect.denominator = 3;
	} else if (ratio == 68) {
		aspect.numerator = 15;
		aspect.denominator = 9;
	} else {
		aspect.numerator = hor_landscape + 99;
		aspect.denominator = 100;
	}
	if (hor_landscape)
		return aspect;
	/* The aspect ratio is for portrait, so swap numerator and denominator */
	swap(aspect.denominator, aspect.numerator);
	return aspect;
}
EXPORT_SYMBOL_GPL(v4l2_calc_aspect_ratio);<|MERGE_RESOLUTION|>--- conflicted
+++ resolved
@@ -249,11 +249,7 @@
  * @t2: with this struct.
  * @pclock_delta: the allowed pixelclock deviation.
  * @match_reduced_fps: if true, then fail if V4L2_DV_FL_REDUCED_FPS does not
-<<<<<<< HEAD
- * 	match.
-=======
  *	match.
->>>>>>> 661e50bc
  *
  * Compare t1 with t2 with a given margin of error for the pixelclock.
  */
