--- conflicted
+++ resolved
@@ -23,145 +23,6 @@
 #define NEW_XMII			BIT(1)
 #define IS_9893				BIT(2)
 
-<<<<<<< HEAD
-static const struct {
-	int index;
-	char string[ETH_GSTRING_LEN];
-} ksz9477_mib_names[TOTAL_SWITCH_COUNTER_NUM] = {
-	{ 0x00, "rx_hi" },
-	{ 0x01, "rx_undersize" },
-	{ 0x02, "rx_fragments" },
-	{ 0x03, "rx_oversize" },
-	{ 0x04, "rx_jabbers" },
-	{ 0x05, "rx_symbol_err" },
-	{ 0x06, "rx_crc_err" },
-	{ 0x07, "rx_align_err" },
-	{ 0x08, "rx_mac_ctrl" },
-	{ 0x09, "rx_pause" },
-	{ 0x0A, "rx_bcast" },
-	{ 0x0B, "rx_mcast" },
-	{ 0x0C, "rx_ucast" },
-	{ 0x0D, "rx_64_or_less" },
-	{ 0x0E, "rx_65_127" },
-	{ 0x0F, "rx_128_255" },
-	{ 0x10, "rx_256_511" },
-	{ 0x11, "rx_512_1023" },
-	{ 0x12, "rx_1024_1522" },
-	{ 0x13, "rx_1523_2000" },
-	{ 0x14, "rx_2001" },
-	{ 0x15, "tx_hi" },
-	{ 0x16, "tx_late_col" },
-	{ 0x17, "tx_pause" },
-	{ 0x18, "tx_bcast" },
-	{ 0x19, "tx_mcast" },
-	{ 0x1A, "tx_ucast" },
-	{ 0x1B, "tx_deferred" },
-	{ 0x1C, "tx_total_col" },
-	{ 0x1D, "tx_exc_col" },
-	{ 0x1E, "tx_single_col" },
-	{ 0x1F, "tx_mult_col" },
-	{ 0x80, "rx_total" },
-	{ 0x81, "tx_total" },
-	{ 0x82, "rx_discards" },
-	{ 0x83, "tx_discards" },
-};
-
-struct ksz9477_stats_raw {
-	u64 rx_hi;
-	u64 rx_undersize;
-	u64 rx_fragments;
-	u64 rx_oversize;
-	u64 rx_jabbers;
-	u64 rx_symbol_err;
-	u64 rx_crc_err;
-	u64 rx_align_err;
-	u64 rx_mac_ctrl;
-	u64 rx_pause;
-	u64 rx_bcast;
-	u64 rx_mcast;
-	u64 rx_ucast;
-	u64 rx_64_or_less;
-	u64 rx_65_127;
-	u64 rx_128_255;
-	u64 rx_256_511;
-	u64 rx_512_1023;
-	u64 rx_1024_1522;
-	u64 rx_1523_2000;
-	u64 rx_2001;
-	u64 tx_hi;
-	u64 tx_late_col;
-	u64 tx_pause;
-	u64 tx_bcast;
-	u64 tx_mcast;
-	u64 tx_ucast;
-	u64 tx_deferred;
-	u64 tx_total_col;
-	u64 tx_exc_col;
-	u64 tx_single_col;
-	u64 tx_mult_col;
-	u64 rx_total;
-	u64 tx_total;
-	u64 rx_discards;
-	u64 tx_discards;
-};
-
-static void ksz9477_r_mib_stats64(struct ksz_device *dev, int port)
-{
-	struct rtnl_link_stats64 *stats;
-	struct ksz9477_stats_raw *raw;
-	struct ksz_port_mib *mib;
-
-	mib = &dev->ports[port].mib;
-	stats = &mib->stats64;
-	raw = (struct ksz9477_stats_raw *)mib->counters;
-
-	spin_lock(&mib->stats64_lock);
-
-	stats->rx_packets = raw->rx_bcast + raw->rx_mcast + raw->rx_ucast;
-	stats->tx_packets = raw->tx_bcast + raw->tx_mcast + raw->tx_ucast;
-
-	/* HW counters are counting bytes + FCS which is not acceptable
-	 * for rtnl_link_stats64 interface
-	 */
-	stats->rx_bytes = raw->rx_total - stats->rx_packets * ETH_FCS_LEN;
-	stats->tx_bytes = raw->tx_total - stats->tx_packets * ETH_FCS_LEN;
-
-	stats->rx_length_errors = raw->rx_undersize + raw->rx_fragments +
-		raw->rx_oversize;
-
-	stats->rx_crc_errors = raw->rx_crc_err;
-	stats->rx_frame_errors = raw->rx_align_err;
-	stats->rx_dropped = raw->rx_discards;
-	stats->rx_errors = stats->rx_length_errors + stats->rx_crc_errors +
-		stats->rx_frame_errors  + stats->rx_dropped;
-
-	stats->tx_window_errors = raw->tx_late_col;
-	stats->tx_fifo_errors = raw->tx_discards;
-	stats->tx_aborted_errors = raw->tx_exc_col;
-	stats->tx_errors = stats->tx_window_errors + stats->tx_fifo_errors +
-		stats->tx_aborted_errors;
-
-	stats->multicast = raw->rx_mcast;
-	stats->collisions = raw->tx_total_col;
-
-	spin_unlock(&mib->stats64_lock);
-}
-
-static void ksz9477_get_stats64(struct dsa_switch *ds, int port,
-			       struct rtnl_link_stats64 *s)
-{
-	struct ksz_device *dev = ds->priv;
-	struct ksz_port_mib *mib;
-
-	mib = &dev->ports[port].mib;
-
-	spin_lock(&mib->stats64_lock);
-	memcpy(s, &mib->stats64, sizeof(*s));
-	spin_unlock(&mib->stats64_lock);
-}
-
-=======
->>>>>>> 88084a3d
 static void ksz_cfg(struct ksz_device *dev, u32 addr, u8 bits, bool set)
 {
 	regmap_update_bits(dev->regmap[0], addr, bits, set ? bits : 0);
@@ -197,11 +58,7 @@
 	/* Cache the per-port MTU setting */
 	dev->ports[port].max_frame = frame_size;
 
-<<<<<<< HEAD
-	for (i = 0; i < dev->port_cnt; i++)
-=======
 	for (i = 0; i < dev->info->port_cnt; i++)
->>>>>>> 88084a3d
 		max_frame = max(max_frame, dev->ports[i].max_frame);
 
 	return regmap_update_bits(dev->regmap[1], REG_SW_MTU__2,
@@ -987,11 +844,7 @@
 	 * Check if any of the port is already set for sniffing
 	 * If yes, instruct the user to remove the previous entry & exit
 	 */
-<<<<<<< HEAD
-	for (p = 0; p < dev->port_cnt; p++) {
-=======
 	for (p = 0; p < dev->info->port_cnt; p++) {
->>>>>>> 88084a3d
 		/* Skip the current sniffing port */
 		if (p == mirror->to_local_port)
 			continue;
@@ -1034,11 +887,7 @@
 
 
 	/* Check if any of the port is still referring to sniffer port */
-<<<<<<< HEAD
-	for (p = 0; p < dev->port_cnt; p++) {
-=======
 	for (p = 0; p < dev->info->port_cnt; p++) {
->>>>>>> 88084a3d
 		ksz_pread8(dev, p, P_MIRROR_CTRL, &data);
 
 		if ((data & (PORT_MIRROR_RX | PORT_MIRROR_TX))) {
@@ -1501,11 +1350,7 @@
 	.port_mdb_del           = ksz9477_port_mdb_del,
 	.port_mirror_add	= ksz9477_port_mirror_add,
 	.port_mirror_del	= ksz9477_port_mirror_del,
-<<<<<<< HEAD
-	.get_stats64		= ksz9477_get_stats64,
-=======
 	.get_stats64		= ksz_get_stats64,
->>>>>>> 88084a3d
 	.port_change_mtu	= ksz9477_change_mtu,
 	.port_max_mtu		= ksz9477_max_mtu,
 };
@@ -1581,54 +1426,7 @@
 {
 	dev->ds->ops = &ksz9477_switch_ops;
 
-<<<<<<< HEAD
-	for (i = 0; i < ARRAY_SIZE(ksz9477_switch_chips); i++) {
-		const struct ksz_chip_data *chip = &ksz9477_switch_chips[i];
-
-		if (dev->chip_id == chip->chip_id) {
-			dev->name = chip->dev_name;
-			dev->num_vlans = chip->num_vlans;
-			dev->num_alus = chip->num_alus;
-			dev->num_statics = chip->num_statics;
-			dev->port_cnt = chip->port_cnt;
-			dev->cpu_ports = chip->cpu_ports;
-			dev->phy_errata_9477 = chip->phy_errata_9477;
-
-			break;
-		}
-	}
-
-	/* no switch found */
-	if (!dev->port_cnt)
-		return -ENODEV;
-
-	dev->port_mask = (1 << dev->port_cnt) - 1;
-
-	dev->reg_mib_cnt = SWITCH_COUNTER_NUM;
-	dev->mib_cnt = TOTAL_SWITCH_COUNTER_NUM;
-
-	dev->ports = devm_kzalloc(dev->dev,
-				  dev->port_cnt * sizeof(struct ksz_port),
-				  GFP_KERNEL);
-	if (!dev->ports)
-		return -ENOMEM;
-	for (i = 0; i < dev->port_cnt; i++) {
-		spin_lock_init(&dev->ports[i].mib.stats64_lock);
-		mutex_init(&dev->ports[i].mib.cnt_mutex);
-		dev->ports[i].mib.counters =
-			devm_kzalloc(dev->dev,
-				     sizeof(u64) *
-				     (TOTAL_SWITCH_COUNTER_NUM + 1),
-				     GFP_KERNEL);
-		if (!dev->ports[i].mib.counters)
-			return -ENOMEM;
-	}
-
-	/* set the real number of ports */
-	dev->ds->num_ports = dev->port_cnt;
-=======
 	dev->port_mask = (1 << dev->info->port_cnt) - 1;
->>>>>>> 88084a3d
 
 	return 0;
 }
@@ -1645,11 +1443,7 @@
 	.port_setup = ksz9477_port_setup,
 	.r_mib_cnt = ksz9477_r_mib_cnt,
 	.r_mib_pkt = ksz9477_r_mib_pkt,
-<<<<<<< HEAD
-	.r_mib_stat64 = ksz9477_r_mib_stats64,
-=======
 	.r_mib_stat64 = ksz_r_mib_stats64,
->>>>>>> 88084a3d
 	.freeze_mib = ksz9477_freeze_mib,
 	.port_init_cnt = ksz9477_port_init_cnt,
 	.shutdown = ksz9477_reset_switch,
