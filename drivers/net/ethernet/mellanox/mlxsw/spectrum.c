// SPDX-License-Identifier: BSD-3-Clause OR GPL-2.0
/* Copyright (c) 2015-2018 Mellanox Technologies. All rights reserved */

#include <linux/kernel.h>
#include <linux/module.h>
#include <linux/types.h>
#include <linux/pci.h>
#include <linux/netdevice.h>
#include <linux/etherdevice.h>
#include <linux/ethtool.h>
#include <linux/slab.h>
#include <linux/device.h>
#include <linux/skbuff.h>
#include <linux/if_vlan.h>
#include <linux/if_bridge.h>
#include <linux/workqueue.h>
#include <linux/jiffies.h>
#include <linux/bitops.h>
#include <linux/list.h>
#include <linux/notifier.h>
#include <linux/dcbnl.h>
#include <linux/inetdevice.h>
#include <linux/netlink.h>
#include <linux/jhash.h>
#include <linux/log2.h>
#include <linux/refcount.h>
#include <linux/rhashtable.h>
#include <net/switchdev.h>
#include <net/pkt_cls.h>
#include <net/netevent.h>
#include <net/addrconf.h>

#include "spectrum.h"
#include "pci.h"
#include "core.h"
#include "core_env.h"
#include "reg.h"
#include "port.h"
#include "trap.h"
#include "txheader.h"
#include "spectrum_cnt.h"
#include "spectrum_dpipe.h"
#include "spectrum_acl_flex_actions.h"
#include "spectrum_span.h"
#include "spectrum_ptp.h"
#include "spectrum_trap.h"

#define MLXSW_SP1_FWREV_MAJOR 13
#define MLXSW_SP1_FWREV_MINOR 2008
#define MLXSW_SP1_FWREV_SUBMINOR 3326
#define MLXSW_SP1_FWREV_CAN_RESET_MINOR 1702

static const struct mlxsw_fw_rev mlxsw_sp1_fw_rev = {
	.major = MLXSW_SP1_FWREV_MAJOR,
	.minor = MLXSW_SP1_FWREV_MINOR,
	.subminor = MLXSW_SP1_FWREV_SUBMINOR,
	.can_reset_minor = MLXSW_SP1_FWREV_CAN_RESET_MINOR,
};

#define MLXSW_SP1_FW_FILENAME \
	"mellanox/mlxsw_spectrum-" __stringify(MLXSW_SP1_FWREV_MAJOR) \
	"." __stringify(MLXSW_SP1_FWREV_MINOR) \
	"." __stringify(MLXSW_SP1_FWREV_SUBMINOR) ".mfa2"

#define MLXSW_SP2_FWREV_MAJOR 29
#define MLXSW_SP2_FWREV_MINOR 2008
#define MLXSW_SP2_FWREV_SUBMINOR 3326

static const struct mlxsw_fw_rev mlxsw_sp2_fw_rev = {
	.major = MLXSW_SP2_FWREV_MAJOR,
	.minor = MLXSW_SP2_FWREV_MINOR,
	.subminor = MLXSW_SP2_FWREV_SUBMINOR,
};

#define MLXSW_SP2_FW_FILENAME \
	"mellanox/mlxsw_spectrum2-" __stringify(MLXSW_SP2_FWREV_MAJOR) \
	"." __stringify(MLXSW_SP2_FWREV_MINOR) \
	"." __stringify(MLXSW_SP2_FWREV_SUBMINOR) ".mfa2"

#define MLXSW_SP3_FWREV_MAJOR 30
#define MLXSW_SP3_FWREV_MINOR 2008
#define MLXSW_SP3_FWREV_SUBMINOR 3326

static const struct mlxsw_fw_rev mlxsw_sp3_fw_rev = {
	.major = MLXSW_SP3_FWREV_MAJOR,
	.minor = MLXSW_SP3_FWREV_MINOR,
	.subminor = MLXSW_SP3_FWREV_SUBMINOR,
};

#define MLXSW_SP3_FW_FILENAME \
	"mellanox/mlxsw_spectrum3-" __stringify(MLXSW_SP3_FWREV_MAJOR) \
	"." __stringify(MLXSW_SP3_FWREV_MINOR) \
	"." __stringify(MLXSW_SP3_FWREV_SUBMINOR) ".mfa2"

static const char mlxsw_sp1_driver_name[] = "mlxsw_spectrum";
static const char mlxsw_sp2_driver_name[] = "mlxsw_spectrum2";
static const char mlxsw_sp3_driver_name[] = "mlxsw_spectrum3";

static const unsigned char mlxsw_sp1_mac_mask[ETH_ALEN] = {
	0xff, 0xff, 0xff, 0xff, 0xfc, 0x00
};
static const unsigned char mlxsw_sp2_mac_mask[ETH_ALEN] = {
	0xff, 0xff, 0xff, 0xff, 0xf0, 0x00
};

/* tx_hdr_version
 * Tx header version.
 * Must be set to 1.
 */
MLXSW_ITEM32(tx, hdr, version, 0x00, 28, 4);

/* tx_hdr_ctl
 * Packet control type.
 * 0 - Ethernet control (e.g. EMADs, LACP)
 * 1 - Ethernet data
 */
MLXSW_ITEM32(tx, hdr, ctl, 0x00, 26, 2);

/* tx_hdr_proto
 * Packet protocol type. Must be set to 1 (Ethernet).
 */
MLXSW_ITEM32(tx, hdr, proto, 0x00, 21, 3);

/* tx_hdr_rx_is_router
 * Packet is sent from the router. Valid for data packets only.
 */
MLXSW_ITEM32(tx, hdr, rx_is_router, 0x00, 19, 1);

/* tx_hdr_fid_valid
 * Indicates if the 'fid' field is valid and should be used for
 * forwarding lookup. Valid for data packets only.
 */
MLXSW_ITEM32(tx, hdr, fid_valid, 0x00, 16, 1);

/* tx_hdr_swid
 * Switch partition ID. Must be set to 0.
 */
MLXSW_ITEM32(tx, hdr, swid, 0x00, 12, 3);

/* tx_hdr_control_tclass
 * Indicates if the packet should use the control TClass and not one
 * of the data TClasses.
 */
MLXSW_ITEM32(tx, hdr, control_tclass, 0x00, 6, 1);

/* tx_hdr_etclass
 * Egress TClass to be used on the egress device on the egress port.
 */
MLXSW_ITEM32(tx, hdr, etclass, 0x00, 0, 4);

/* tx_hdr_port_mid
 * Destination local port for unicast packets.
 * Destination multicast ID for multicast packets.
 *
 * Control packets are directed to a specific egress port, while data
 * packets are transmitted through the CPU port (0) into the switch partition,
 * where forwarding rules are applied.
 */
MLXSW_ITEM32(tx, hdr, port_mid, 0x04, 16, 16);

/* tx_hdr_fid
 * Forwarding ID used for L2 forwarding lookup. Valid only if 'fid_valid' is
 * set, otherwise calculated based on the packet's VID using VID to FID mapping.
 * Valid for data packets only.
 */
MLXSW_ITEM32(tx, hdr, fid, 0x08, 0, 16);

/* tx_hdr_type
 * 0 - Data packets
 * 6 - Control packets
 */
MLXSW_ITEM32(tx, hdr, type, 0x0C, 0, 4);

int mlxsw_sp_flow_counter_get(struct mlxsw_sp *mlxsw_sp,
			      unsigned int counter_index, u64 *packets,
			      u64 *bytes)
{
	char mgpc_pl[MLXSW_REG_MGPC_LEN];
	int err;

	mlxsw_reg_mgpc_pack(mgpc_pl, counter_index, MLXSW_REG_MGPC_OPCODE_NOP,
			    MLXSW_REG_FLOW_COUNTER_SET_TYPE_PACKETS_BYTES);
	err = mlxsw_reg_query(mlxsw_sp->core, MLXSW_REG(mgpc), mgpc_pl);
	if (err)
		return err;
	if (packets)
		*packets = mlxsw_reg_mgpc_packet_counter_get(mgpc_pl);
	if (bytes)
		*bytes = mlxsw_reg_mgpc_byte_counter_get(mgpc_pl);
	return 0;
}

static int mlxsw_sp_flow_counter_clear(struct mlxsw_sp *mlxsw_sp,
				       unsigned int counter_index)
{
	char mgpc_pl[MLXSW_REG_MGPC_LEN];

	mlxsw_reg_mgpc_pack(mgpc_pl, counter_index, MLXSW_REG_MGPC_OPCODE_CLEAR,
			    MLXSW_REG_FLOW_COUNTER_SET_TYPE_PACKETS_BYTES);
	return mlxsw_reg_write(mlxsw_sp->core, MLXSW_REG(mgpc), mgpc_pl);
}

int mlxsw_sp_flow_counter_alloc(struct mlxsw_sp *mlxsw_sp,
				unsigned int *p_counter_index)
{
	int err;

	err = mlxsw_sp_counter_alloc(mlxsw_sp, MLXSW_SP_COUNTER_SUB_POOL_FLOW,
				     p_counter_index);
	if (err)
		return err;
	err = mlxsw_sp_flow_counter_clear(mlxsw_sp, *p_counter_index);
	if (err)
		goto err_counter_clear;
	return 0;

err_counter_clear:
	mlxsw_sp_counter_free(mlxsw_sp, MLXSW_SP_COUNTER_SUB_POOL_FLOW,
			      *p_counter_index);
	return err;
}

void mlxsw_sp_flow_counter_free(struct mlxsw_sp *mlxsw_sp,
				unsigned int counter_index)
{
	 mlxsw_sp_counter_free(mlxsw_sp, MLXSW_SP_COUNTER_SUB_POOL_FLOW,
			       counter_index);
}

static void mlxsw_sp_txhdr_construct(struct sk_buff *skb,
				     const struct mlxsw_tx_info *tx_info)
{
	char *txhdr = skb_push(skb, MLXSW_TXHDR_LEN);

	memset(txhdr, 0, MLXSW_TXHDR_LEN);

	mlxsw_tx_hdr_version_set(txhdr, MLXSW_TXHDR_VERSION_1);
	mlxsw_tx_hdr_ctl_set(txhdr, MLXSW_TXHDR_ETH_CTL);
	mlxsw_tx_hdr_proto_set(txhdr, MLXSW_TXHDR_PROTO_ETH);
	mlxsw_tx_hdr_swid_set(txhdr, 0);
	mlxsw_tx_hdr_control_tclass_set(txhdr, 1);
	mlxsw_tx_hdr_port_mid_set(txhdr, tx_info->local_port);
	mlxsw_tx_hdr_type_set(txhdr, MLXSW_TXHDR_TYPE_CONTROL);
}

enum mlxsw_reg_spms_state mlxsw_sp_stp_spms_state(u8 state)
{
	switch (state) {
	case BR_STATE_FORWARDING:
		return MLXSW_REG_SPMS_STATE_FORWARDING;
	case BR_STATE_LEARNING:
		return MLXSW_REG_SPMS_STATE_LEARNING;
	case BR_STATE_LISTENING:
	case BR_STATE_DISABLED:
	case BR_STATE_BLOCKING:
		return MLXSW_REG_SPMS_STATE_DISCARDING;
	default:
		BUG();
	}
}

int mlxsw_sp_port_vid_stp_set(struct mlxsw_sp_port *mlxsw_sp_port, u16 vid,
			      u8 state)
{
	enum mlxsw_reg_spms_state spms_state = mlxsw_sp_stp_spms_state(state);
	struct mlxsw_sp *mlxsw_sp = mlxsw_sp_port->mlxsw_sp;
	char *spms_pl;
	int err;

	spms_pl = kmalloc(MLXSW_REG_SPMS_LEN, GFP_KERNEL);
	if (!spms_pl)
		return -ENOMEM;
	mlxsw_reg_spms_pack(spms_pl, mlxsw_sp_port->local_port);
	mlxsw_reg_spms_vid_pack(spms_pl, vid, spms_state);

	err = mlxsw_reg_write(mlxsw_sp->core, MLXSW_REG(spms), spms_pl);
	kfree(spms_pl);
	return err;
}

static int mlxsw_sp_base_mac_get(struct mlxsw_sp *mlxsw_sp)
{
	char spad_pl[MLXSW_REG_SPAD_LEN] = {0};
	int err;

	err = mlxsw_reg_query(mlxsw_sp->core, MLXSW_REG(spad), spad_pl);
	if (err)
		return err;
	mlxsw_reg_spad_base_mac_memcpy_from(spad_pl, mlxsw_sp->base_mac);
	return 0;
}

int mlxsw_sp_port_admin_status_set(struct mlxsw_sp_port *mlxsw_sp_port,
				   bool is_up)
{
	struct mlxsw_sp *mlxsw_sp = mlxsw_sp_port->mlxsw_sp;
	char paos_pl[MLXSW_REG_PAOS_LEN];

	mlxsw_reg_paos_pack(paos_pl, mlxsw_sp_port->local_port,
			    is_up ? MLXSW_PORT_ADMIN_STATUS_UP :
			    MLXSW_PORT_ADMIN_STATUS_DOWN);
	return mlxsw_reg_write(mlxsw_sp->core, MLXSW_REG(paos), paos_pl);
}

static int mlxsw_sp_port_dev_addr_set(struct mlxsw_sp_port *mlxsw_sp_port,
				      unsigned char *addr)
{
	struct mlxsw_sp *mlxsw_sp = mlxsw_sp_port->mlxsw_sp;
	char ppad_pl[MLXSW_REG_PPAD_LEN];

	mlxsw_reg_ppad_pack(ppad_pl, true, mlxsw_sp_port->local_port);
	mlxsw_reg_ppad_mac_memcpy_to(ppad_pl, addr);
	return mlxsw_reg_write(mlxsw_sp->core, MLXSW_REG(ppad), ppad_pl);
}

static int mlxsw_sp_port_dev_addr_init(struct mlxsw_sp_port *mlxsw_sp_port)
{
	struct mlxsw_sp *mlxsw_sp = mlxsw_sp_port->mlxsw_sp;

	eth_hw_addr_gen(mlxsw_sp_port->dev, mlxsw_sp->base_mac,
			mlxsw_sp_port->local_port);
	return mlxsw_sp_port_dev_addr_set(mlxsw_sp_port,
					  mlxsw_sp_port->dev->dev_addr);
}

static int mlxsw_sp_port_max_mtu_get(struct mlxsw_sp_port *mlxsw_sp_port, int *p_max_mtu)
{
	struct mlxsw_sp *mlxsw_sp = mlxsw_sp_port->mlxsw_sp;
	char pmtu_pl[MLXSW_REG_PMTU_LEN];
	int err;

	mlxsw_reg_pmtu_pack(pmtu_pl, mlxsw_sp_port->local_port, 0);
	err = mlxsw_reg_query(mlxsw_sp->core, MLXSW_REG(pmtu), pmtu_pl);
	if (err)
		return err;

	*p_max_mtu = mlxsw_reg_pmtu_max_mtu_get(pmtu_pl);
	return 0;
}

static int mlxsw_sp_port_mtu_set(struct mlxsw_sp_port *mlxsw_sp_port, u16 mtu)
{
	struct mlxsw_sp *mlxsw_sp = mlxsw_sp_port->mlxsw_sp;
	char pmtu_pl[MLXSW_REG_PMTU_LEN];

	mtu += MLXSW_TXHDR_LEN + ETH_HLEN;
	if (mtu > mlxsw_sp_port->max_mtu)
		return -EINVAL;

	mlxsw_reg_pmtu_pack(pmtu_pl, mlxsw_sp_port->local_port, mtu);
	return mlxsw_reg_write(mlxsw_sp->core, MLXSW_REG(pmtu), pmtu_pl);
}

static int mlxsw_sp_port_swid_set(struct mlxsw_sp *mlxsw_sp,
				  u8 local_port, u8 swid)
{
	char pspa_pl[MLXSW_REG_PSPA_LEN];

	mlxsw_reg_pspa_pack(pspa_pl, swid, local_port);
	return mlxsw_reg_write(mlxsw_sp->core, MLXSW_REG(pspa), pspa_pl);
}

int mlxsw_sp_port_vp_mode_set(struct mlxsw_sp_port *mlxsw_sp_port, bool enable)
{
	struct mlxsw_sp *mlxsw_sp = mlxsw_sp_port->mlxsw_sp;
	char svpe_pl[MLXSW_REG_SVPE_LEN];

	mlxsw_reg_svpe_pack(svpe_pl, mlxsw_sp_port->local_port, enable);
	return mlxsw_reg_write(mlxsw_sp->core, MLXSW_REG(svpe), svpe_pl);
}

int mlxsw_sp_port_vid_learning_set(struct mlxsw_sp_port *mlxsw_sp_port, u16 vid,
				   bool learn_enable)
{
	struct mlxsw_sp *mlxsw_sp = mlxsw_sp_port->mlxsw_sp;
	char *spvmlr_pl;
	int err;

	spvmlr_pl = kmalloc(MLXSW_REG_SPVMLR_LEN, GFP_KERNEL);
	if (!spvmlr_pl)
		return -ENOMEM;
	mlxsw_reg_spvmlr_pack(spvmlr_pl, mlxsw_sp_port->local_port, vid, vid,
			      learn_enable);
	err = mlxsw_reg_write(mlxsw_sp->core, MLXSW_REG(spvmlr), spvmlr_pl);
	kfree(spvmlr_pl);
	return err;
}

int mlxsw_sp_ethtype_to_sver_type(u16 ethtype, u8 *p_sver_type)
{
	switch (ethtype) {
	case ETH_P_8021Q:
		*p_sver_type = 0;
		break;
	case ETH_P_8021AD:
		*p_sver_type = 1;
		break;
	default:
		return -EINVAL;
	}

	return 0;
}

int mlxsw_sp_port_egress_ethtype_set(struct mlxsw_sp_port *mlxsw_sp_port,
				     u16 ethtype)
{
	struct mlxsw_sp *mlxsw_sp = mlxsw_sp_port->mlxsw_sp;
	char spevet_pl[MLXSW_REG_SPEVET_LEN];
	u8 sver_type;
	int err;

	err = mlxsw_sp_ethtype_to_sver_type(ethtype, &sver_type);
	if (err)
		return err;

	mlxsw_reg_spevet_pack(spevet_pl, mlxsw_sp_port->local_port, sver_type);
	return mlxsw_reg_write(mlxsw_sp->core, MLXSW_REG(spevet), spevet_pl);
}

static int __mlxsw_sp_port_pvid_set(struct mlxsw_sp_port *mlxsw_sp_port,
				    u16 vid, u16 ethtype)
{
	struct mlxsw_sp *mlxsw_sp = mlxsw_sp_port->mlxsw_sp;
	char spvid_pl[MLXSW_REG_SPVID_LEN];
	u8 sver_type;
	int err;

	err = mlxsw_sp_ethtype_to_sver_type(ethtype, &sver_type);
	if (err)
		return err;

	mlxsw_reg_spvid_pack(spvid_pl, mlxsw_sp_port->local_port, vid,
			     sver_type);

	return mlxsw_reg_write(mlxsw_sp->core, MLXSW_REG(spvid), spvid_pl);
}

static int mlxsw_sp_port_allow_untagged_set(struct mlxsw_sp_port *mlxsw_sp_port,
					    bool allow)
{
	struct mlxsw_sp *mlxsw_sp = mlxsw_sp_port->mlxsw_sp;
	char spaft_pl[MLXSW_REG_SPAFT_LEN];

	mlxsw_reg_spaft_pack(spaft_pl, mlxsw_sp_port->local_port, allow);
	return mlxsw_reg_write(mlxsw_sp->core, MLXSW_REG(spaft), spaft_pl);
}

int mlxsw_sp_port_pvid_set(struct mlxsw_sp_port *mlxsw_sp_port, u16 vid,
			   u16 ethtype)
{
	int err;

	if (!vid) {
		err = mlxsw_sp_port_allow_untagged_set(mlxsw_sp_port, false);
		if (err)
			return err;
	} else {
		err = __mlxsw_sp_port_pvid_set(mlxsw_sp_port, vid, ethtype);
		if (err)
			return err;
		err = mlxsw_sp_port_allow_untagged_set(mlxsw_sp_port, true);
		if (err)
			goto err_port_allow_untagged_set;
	}

	mlxsw_sp_port->pvid = vid;
	return 0;

err_port_allow_untagged_set:
	__mlxsw_sp_port_pvid_set(mlxsw_sp_port, mlxsw_sp_port->pvid, ethtype);
	return err;
}

static int
mlxsw_sp_port_system_port_mapping_set(struct mlxsw_sp_port *mlxsw_sp_port)
{
	struct mlxsw_sp *mlxsw_sp = mlxsw_sp_port->mlxsw_sp;
	char sspr_pl[MLXSW_REG_SSPR_LEN];

	mlxsw_reg_sspr_pack(sspr_pl, mlxsw_sp_port->local_port);
	return mlxsw_reg_write(mlxsw_sp->core, MLXSW_REG(sspr), sspr_pl);
}

static int
mlxsw_sp_port_module_info_get(struct mlxsw_sp *mlxsw_sp, u8 local_port,
			      struct mlxsw_sp_port_mapping *port_mapping)
{
	char pmlp_pl[MLXSW_REG_PMLP_LEN];
	bool separate_rxtx;
	u8 module;
	u8 width;
	int err;
	int i;

	mlxsw_reg_pmlp_pack(pmlp_pl, local_port);
	err = mlxsw_reg_query(mlxsw_sp->core, MLXSW_REG(pmlp), pmlp_pl);
	if (err)
		return err;
	module = mlxsw_reg_pmlp_module_get(pmlp_pl, 0);
	width = mlxsw_reg_pmlp_width_get(pmlp_pl);
	separate_rxtx = mlxsw_reg_pmlp_rxtx_get(pmlp_pl);

	if (width && !is_power_of_2(width)) {
		dev_err(mlxsw_sp->bus_info->dev, "Port %d: Unsupported module config: width value is not power of 2\n",
			local_port);
		return -EINVAL;
	}

	for (i = 0; i < width; i++) {
		if (mlxsw_reg_pmlp_module_get(pmlp_pl, i) != module) {
			dev_err(mlxsw_sp->bus_info->dev, "Port %d: Unsupported module config: contains multiple modules\n",
				local_port);
			return -EINVAL;
		}
		if (separate_rxtx &&
		    mlxsw_reg_pmlp_tx_lane_get(pmlp_pl, i) !=
		    mlxsw_reg_pmlp_rx_lane_get(pmlp_pl, i)) {
			dev_err(mlxsw_sp->bus_info->dev, "Port %d: Unsupported module config: TX and RX lane numbers are different\n",
				local_port);
			return -EINVAL;
		}
		if (mlxsw_reg_pmlp_tx_lane_get(pmlp_pl, i) != i) {
			dev_err(mlxsw_sp->bus_info->dev, "Port %d: Unsupported module config: TX and RX lane numbers are not sequential\n",
				local_port);
			return -EINVAL;
		}
	}

	port_mapping->module = module;
	port_mapping->width = width;
	port_mapping->module_width = width;
	port_mapping->lane = mlxsw_reg_pmlp_tx_lane_get(pmlp_pl, 0);
	return 0;
}

static int
mlxsw_sp_port_module_map(struct mlxsw_sp *mlxsw_sp, u8 local_port,
			 const struct mlxsw_sp_port_mapping *port_mapping)
{
	char pmlp_pl[MLXSW_REG_PMLP_LEN];
	int i, err;

	mlxsw_env_module_port_map(mlxsw_sp->core, port_mapping->module);

	mlxsw_reg_pmlp_pack(pmlp_pl, local_port);
	mlxsw_reg_pmlp_width_set(pmlp_pl, port_mapping->width);
	for (i = 0; i < port_mapping->width; i++) {
		mlxsw_reg_pmlp_module_set(pmlp_pl, i, port_mapping->module);
		mlxsw_reg_pmlp_tx_lane_set(pmlp_pl, i, port_mapping->lane + i); /* Rx & Tx */
	}

	err = mlxsw_reg_write(mlxsw_sp->core, MLXSW_REG(pmlp), pmlp_pl);
	if (err)
		goto err_pmlp_write;
	return 0;

err_pmlp_write:
	mlxsw_env_module_port_unmap(mlxsw_sp->core, port_mapping->module);
	return err;
}

static void mlxsw_sp_port_module_unmap(struct mlxsw_sp *mlxsw_sp, u8 local_port,
				       u8 module)
{
	char pmlp_pl[MLXSW_REG_PMLP_LEN];

	mlxsw_reg_pmlp_pack(pmlp_pl, local_port);
	mlxsw_reg_pmlp_width_set(pmlp_pl, 0);
	mlxsw_reg_write(mlxsw_sp->core, MLXSW_REG(pmlp), pmlp_pl);
	mlxsw_env_module_port_unmap(mlxsw_sp->core, module);
}

static int mlxsw_sp_port_open(struct net_device *dev)
{
	struct mlxsw_sp_port *mlxsw_sp_port = netdev_priv(dev);
	struct mlxsw_sp *mlxsw_sp = mlxsw_sp_port->mlxsw_sp;
	int err;

	err = mlxsw_env_module_port_up(mlxsw_sp->core,
				       mlxsw_sp_port->mapping.module);
	if (err)
		return err;
	err = mlxsw_sp_port_admin_status_set(mlxsw_sp_port, true);
	if (err)
		goto err_port_admin_status_set;
	netif_start_queue(dev);
	return 0;

err_port_admin_status_set:
	mlxsw_env_module_port_down(mlxsw_sp->core,
				   mlxsw_sp_port->mapping.module);
	return err;
}

static int mlxsw_sp_port_stop(struct net_device *dev)
{
	struct mlxsw_sp_port *mlxsw_sp_port = netdev_priv(dev);
	struct mlxsw_sp *mlxsw_sp = mlxsw_sp_port->mlxsw_sp;

	netif_stop_queue(dev);
	mlxsw_sp_port_admin_status_set(mlxsw_sp_port, false);
	mlxsw_env_module_port_down(mlxsw_sp->core,
				   mlxsw_sp_port->mapping.module);
	return 0;
}

static netdev_tx_t mlxsw_sp_port_xmit(struct sk_buff *skb,
				      struct net_device *dev)
{
	struct mlxsw_sp_port *mlxsw_sp_port = netdev_priv(dev);
	struct mlxsw_sp *mlxsw_sp = mlxsw_sp_port->mlxsw_sp;
	struct mlxsw_sp_port_pcpu_stats *pcpu_stats;
	const struct mlxsw_tx_info tx_info = {
		.local_port = mlxsw_sp_port->local_port,
		.is_emad = false,
	};
	u64 len;
	int err;

	if (skb_cow_head(skb, MLXSW_TXHDR_LEN)) {
		this_cpu_inc(mlxsw_sp_port->pcpu_stats->tx_dropped);
		dev_kfree_skb_any(skb);
		return NETDEV_TX_OK;
	}

	memset(skb->cb, 0, sizeof(struct mlxsw_skb_cb));

	if (mlxsw_core_skb_transmit_busy(mlxsw_sp->core, &tx_info))
		return NETDEV_TX_BUSY;

	if (eth_skb_pad(skb)) {
		this_cpu_inc(mlxsw_sp_port->pcpu_stats->tx_dropped);
		return NETDEV_TX_OK;
	}

	mlxsw_sp_txhdr_construct(skb, &tx_info);
	/* TX header is consumed by HW on the way so we shouldn't count its
	 * bytes as being sent.
	 */
	len = skb->len - MLXSW_TXHDR_LEN;

	/* Due to a race we might fail here because of a full queue. In that
	 * unlikely case we simply drop the packet.
	 */
	err = mlxsw_core_skb_transmit(mlxsw_sp->core, skb, &tx_info);

	if (!err) {
		pcpu_stats = this_cpu_ptr(mlxsw_sp_port->pcpu_stats);
		u64_stats_update_begin(&pcpu_stats->syncp);
		pcpu_stats->tx_packets++;
		pcpu_stats->tx_bytes += len;
		u64_stats_update_end(&pcpu_stats->syncp);
	} else {
		this_cpu_inc(mlxsw_sp_port->pcpu_stats->tx_dropped);
		dev_kfree_skb_any(skb);
	}
	return NETDEV_TX_OK;
}

static void mlxsw_sp_set_rx_mode(struct net_device *dev)
{
}

static int mlxsw_sp_port_set_mac_address(struct net_device *dev, void *p)
{
	struct mlxsw_sp_port *mlxsw_sp_port = netdev_priv(dev);
	struct sockaddr *addr = p;
	int err;

	if (!is_valid_ether_addr(addr->sa_data))
		return -EADDRNOTAVAIL;

	err = mlxsw_sp_port_dev_addr_set(mlxsw_sp_port, addr->sa_data);
	if (err)
		return err;
	eth_hw_addr_set(dev, addr->sa_data);
	return 0;
}

static int mlxsw_sp_port_change_mtu(struct net_device *dev, int mtu)
{
	struct mlxsw_sp_port *mlxsw_sp_port = netdev_priv(dev);
	struct mlxsw_sp_hdroom orig_hdroom;
	struct mlxsw_sp_hdroom hdroom;
	int err;

	orig_hdroom = *mlxsw_sp_port->hdroom;

	hdroom = orig_hdroom;
	hdroom.mtu = mtu;
	mlxsw_sp_hdroom_bufs_reset_sizes(mlxsw_sp_port, &hdroom);

	err = mlxsw_sp_hdroom_configure(mlxsw_sp_port, &hdroom);
	if (err) {
		netdev_err(dev, "Failed to configure port's headroom\n");
		return err;
	}

	err = mlxsw_sp_port_mtu_set(mlxsw_sp_port, mtu);
	if (err)
		goto err_port_mtu_set;
	dev->mtu = mtu;
	return 0;

err_port_mtu_set:
	mlxsw_sp_hdroom_configure(mlxsw_sp_port, &orig_hdroom);
	return err;
}

static int
mlxsw_sp_port_get_sw_stats64(const struct net_device *dev,
			     struct rtnl_link_stats64 *stats)
{
	struct mlxsw_sp_port *mlxsw_sp_port = netdev_priv(dev);
	struct mlxsw_sp_port_pcpu_stats *p;
	u64 rx_packets, rx_bytes, tx_packets, tx_bytes;
	u32 tx_dropped = 0;
	unsigned int start;
	int i;

	for_each_possible_cpu(i) {
		p = per_cpu_ptr(mlxsw_sp_port->pcpu_stats, i);
		do {
			start = u64_stats_fetch_begin_irq(&p->syncp);
			rx_packets	= p->rx_packets;
			rx_bytes	= p->rx_bytes;
			tx_packets	= p->tx_packets;
			tx_bytes	= p->tx_bytes;
		} while (u64_stats_fetch_retry_irq(&p->syncp, start));

		stats->rx_packets	+= rx_packets;
		stats->rx_bytes		+= rx_bytes;
		stats->tx_packets	+= tx_packets;
		stats->tx_bytes		+= tx_bytes;
		/* tx_dropped is u32, updated without syncp protection. */
		tx_dropped	+= p->tx_dropped;
	}
	stats->tx_dropped	= tx_dropped;
	return 0;
}

static bool mlxsw_sp_port_has_offload_stats(const struct net_device *dev, int attr_id)
{
	switch (attr_id) {
	case IFLA_OFFLOAD_XSTATS_CPU_HIT:
		return true;
	}

	return false;
}

static int mlxsw_sp_port_get_offload_stats(int attr_id, const struct net_device *dev,
					   void *sp)
{
	switch (attr_id) {
	case IFLA_OFFLOAD_XSTATS_CPU_HIT:
		return mlxsw_sp_port_get_sw_stats64(dev, sp);
	}

	return -EINVAL;
}

int mlxsw_sp_port_get_stats_raw(struct net_device *dev, int grp,
				int prio, char *ppcnt_pl)
{
	struct mlxsw_sp_port *mlxsw_sp_port = netdev_priv(dev);
	struct mlxsw_sp *mlxsw_sp = mlxsw_sp_port->mlxsw_sp;

	mlxsw_reg_ppcnt_pack(ppcnt_pl, mlxsw_sp_port->local_port, grp, prio);
	return mlxsw_reg_query(mlxsw_sp->core, MLXSW_REG(ppcnt), ppcnt_pl);
}

static int mlxsw_sp_port_get_hw_stats(struct net_device *dev,
				      struct rtnl_link_stats64 *stats)
{
	char ppcnt_pl[MLXSW_REG_PPCNT_LEN];
	int err;

	err = mlxsw_sp_port_get_stats_raw(dev, MLXSW_REG_PPCNT_IEEE_8023_CNT,
					  0, ppcnt_pl);
	if (err)
		goto out;

	stats->tx_packets =
		mlxsw_reg_ppcnt_a_frames_transmitted_ok_get(ppcnt_pl);
	stats->rx_packets =
		mlxsw_reg_ppcnt_a_frames_received_ok_get(ppcnt_pl);
	stats->tx_bytes =
		mlxsw_reg_ppcnt_a_octets_transmitted_ok_get(ppcnt_pl);
	stats->rx_bytes =
		mlxsw_reg_ppcnt_a_octets_received_ok_get(ppcnt_pl);
	stats->multicast =
		mlxsw_reg_ppcnt_a_multicast_frames_received_ok_get(ppcnt_pl);

	stats->rx_crc_errors =
		mlxsw_reg_ppcnt_a_frame_check_sequence_errors_get(ppcnt_pl);
	stats->rx_frame_errors =
		mlxsw_reg_ppcnt_a_alignment_errors_get(ppcnt_pl);

	stats->rx_length_errors = (
		mlxsw_reg_ppcnt_a_in_range_length_errors_get(ppcnt_pl) +
		mlxsw_reg_ppcnt_a_out_of_range_length_field_get(ppcnt_pl) +
		mlxsw_reg_ppcnt_a_frame_too_long_errors_get(ppcnt_pl));

	stats->rx_errors = (stats->rx_crc_errors +
		stats->rx_frame_errors + stats->rx_length_errors);

out:
	return err;
}

static void
mlxsw_sp_port_get_hw_xstats(struct net_device *dev,
			    struct mlxsw_sp_port_xstats *xstats)
{
	char ppcnt_pl[MLXSW_REG_PPCNT_LEN];
	int err, i;

	err = mlxsw_sp_port_get_stats_raw(dev, MLXSW_REG_PPCNT_EXT_CNT, 0,
					  ppcnt_pl);
	if (!err)
		xstats->ecn = mlxsw_reg_ppcnt_ecn_marked_get(ppcnt_pl);

	for (i = 0; i < TC_MAX_QUEUE; i++) {
		err = mlxsw_sp_port_get_stats_raw(dev,
						  MLXSW_REG_PPCNT_TC_CONG_CNT,
						  i, ppcnt_pl);
		if (err)
			goto tc_cnt;

		xstats->wred_drop[i] =
			mlxsw_reg_ppcnt_wred_discard_get(ppcnt_pl);
		xstats->tc_ecn[i] = mlxsw_reg_ppcnt_ecn_marked_tc_get(ppcnt_pl);

tc_cnt:
		err = mlxsw_sp_port_get_stats_raw(dev, MLXSW_REG_PPCNT_TC_CNT,
						  i, ppcnt_pl);
		if (err)
			continue;

		xstats->backlog[i] =
			mlxsw_reg_ppcnt_tc_transmit_queue_get(ppcnt_pl);
		xstats->tail_drop[i] =
			mlxsw_reg_ppcnt_tc_no_buffer_discard_uc_get(ppcnt_pl);
	}

	for (i = 0; i < IEEE_8021QAZ_MAX_TCS; i++) {
		err = mlxsw_sp_port_get_stats_raw(dev, MLXSW_REG_PPCNT_PRIO_CNT,
						  i, ppcnt_pl);
		if (err)
			continue;

		xstats->tx_packets[i] = mlxsw_reg_ppcnt_tx_frames_get(ppcnt_pl);
		xstats->tx_bytes[i] = mlxsw_reg_ppcnt_tx_octets_get(ppcnt_pl);
	}
}

static void update_stats_cache(struct work_struct *work)
{
	struct mlxsw_sp_port *mlxsw_sp_port =
		container_of(work, struct mlxsw_sp_port,
			     periodic_hw_stats.update_dw.work);

	if (!netif_carrier_ok(mlxsw_sp_port->dev))
		/* Note: mlxsw_sp_port_down_wipe_counters() clears the cache as
		 * necessary when port goes down.
		 */
		goto out;

	mlxsw_sp_port_get_hw_stats(mlxsw_sp_port->dev,
				   &mlxsw_sp_port->periodic_hw_stats.stats);
	mlxsw_sp_port_get_hw_xstats(mlxsw_sp_port->dev,
				    &mlxsw_sp_port->periodic_hw_stats.xstats);

out:
	mlxsw_core_schedule_dw(&mlxsw_sp_port->periodic_hw_stats.update_dw,
			       MLXSW_HW_STATS_UPDATE_TIME);
}

/* Return the stats from a cache that is updated periodically,
 * as this function might get called in an atomic context.
 */
static void
mlxsw_sp_port_get_stats64(struct net_device *dev,
			  struct rtnl_link_stats64 *stats)
{
	struct mlxsw_sp_port *mlxsw_sp_port = netdev_priv(dev);

	memcpy(stats, &mlxsw_sp_port->periodic_hw_stats.stats, sizeof(*stats));
}

static int __mlxsw_sp_port_vlan_set(struct mlxsw_sp_port *mlxsw_sp_port,
				    u16 vid_begin, u16 vid_end,
				    bool is_member, bool untagged)
{
	struct mlxsw_sp *mlxsw_sp = mlxsw_sp_port->mlxsw_sp;
	char *spvm_pl;
	int err;

	spvm_pl = kmalloc(MLXSW_REG_SPVM_LEN, GFP_KERNEL);
	if (!spvm_pl)
		return -ENOMEM;

	mlxsw_reg_spvm_pack(spvm_pl, mlxsw_sp_port->local_port,	vid_begin,
			    vid_end, is_member, untagged);
	err = mlxsw_reg_write(mlxsw_sp->core, MLXSW_REG(spvm), spvm_pl);
	kfree(spvm_pl);
	return err;
}

int mlxsw_sp_port_vlan_set(struct mlxsw_sp_port *mlxsw_sp_port, u16 vid_begin,
			   u16 vid_end, bool is_member, bool untagged)
{
	u16 vid, vid_e;
	int err;

	for (vid = vid_begin; vid <= vid_end;
	     vid += MLXSW_REG_SPVM_REC_MAX_COUNT) {
		vid_e = min((u16) (vid + MLXSW_REG_SPVM_REC_MAX_COUNT - 1),
			    vid_end);

		err = __mlxsw_sp_port_vlan_set(mlxsw_sp_port, vid, vid_e,
					       is_member, untagged);
		if (err)
			return err;
	}

	return 0;
}

static void mlxsw_sp_port_vlan_flush(struct mlxsw_sp_port *mlxsw_sp_port,
				     bool flush_default)
{
	struct mlxsw_sp_port_vlan *mlxsw_sp_port_vlan, *tmp;

	list_for_each_entry_safe(mlxsw_sp_port_vlan, tmp,
				 &mlxsw_sp_port->vlans_list, list) {
		if (!flush_default &&
		    mlxsw_sp_port_vlan->vid == MLXSW_SP_DEFAULT_VID)
			continue;
		mlxsw_sp_port_vlan_destroy(mlxsw_sp_port_vlan);
	}
}

static void
mlxsw_sp_port_vlan_cleanup(struct mlxsw_sp_port_vlan *mlxsw_sp_port_vlan)
{
	if (mlxsw_sp_port_vlan->bridge_port)
		mlxsw_sp_port_vlan_bridge_leave(mlxsw_sp_port_vlan);
	else if (mlxsw_sp_port_vlan->fid)
		mlxsw_sp_port_vlan_router_leave(mlxsw_sp_port_vlan);
}

struct mlxsw_sp_port_vlan *
mlxsw_sp_port_vlan_create(struct mlxsw_sp_port *mlxsw_sp_port, u16 vid)
{
	struct mlxsw_sp_port_vlan *mlxsw_sp_port_vlan;
	bool untagged = vid == MLXSW_SP_DEFAULT_VID;
	int err;

	mlxsw_sp_port_vlan = mlxsw_sp_port_vlan_find_by_vid(mlxsw_sp_port, vid);
	if (mlxsw_sp_port_vlan)
		return ERR_PTR(-EEXIST);

	err = mlxsw_sp_port_vlan_set(mlxsw_sp_port, vid, vid, true, untagged);
	if (err)
		return ERR_PTR(err);

	mlxsw_sp_port_vlan = kzalloc(sizeof(*mlxsw_sp_port_vlan), GFP_KERNEL);
	if (!mlxsw_sp_port_vlan) {
		err = -ENOMEM;
		goto err_port_vlan_alloc;
	}

	mlxsw_sp_port_vlan->mlxsw_sp_port = mlxsw_sp_port;
	mlxsw_sp_port_vlan->vid = vid;
	list_add(&mlxsw_sp_port_vlan->list, &mlxsw_sp_port->vlans_list);

	return mlxsw_sp_port_vlan;

err_port_vlan_alloc:
	mlxsw_sp_port_vlan_set(mlxsw_sp_port, vid, vid, false, false);
	return ERR_PTR(err);
}

void mlxsw_sp_port_vlan_destroy(struct mlxsw_sp_port_vlan *mlxsw_sp_port_vlan)
{
	struct mlxsw_sp_port *mlxsw_sp_port = mlxsw_sp_port_vlan->mlxsw_sp_port;
	u16 vid = mlxsw_sp_port_vlan->vid;

	mlxsw_sp_port_vlan_cleanup(mlxsw_sp_port_vlan);
	list_del(&mlxsw_sp_port_vlan->list);
	kfree(mlxsw_sp_port_vlan);
	mlxsw_sp_port_vlan_set(mlxsw_sp_port, vid, vid, false, false);
}

static int mlxsw_sp_port_add_vid(struct net_device *dev,
				 __be16 __always_unused proto, u16 vid)
{
	struct mlxsw_sp_port *mlxsw_sp_port = netdev_priv(dev);

	/* VLAN 0 is added to HW filter when device goes up, but it is
	 * reserved in our case, so simply return.
	 */
	if (!vid)
		return 0;

	return PTR_ERR_OR_ZERO(mlxsw_sp_port_vlan_create(mlxsw_sp_port, vid));
}

static int mlxsw_sp_port_kill_vid(struct net_device *dev,
				  __be16 __always_unused proto, u16 vid)
{
	struct mlxsw_sp_port *mlxsw_sp_port = netdev_priv(dev);
	struct mlxsw_sp_port_vlan *mlxsw_sp_port_vlan;

	/* VLAN 0 is removed from HW filter when device goes down, but
	 * it is reserved in our case, so simply return.
	 */
	if (!vid)
		return 0;

	mlxsw_sp_port_vlan = mlxsw_sp_port_vlan_find_by_vid(mlxsw_sp_port, vid);
	if (!mlxsw_sp_port_vlan)
		return 0;
	mlxsw_sp_port_vlan_destroy(mlxsw_sp_port_vlan);

	return 0;
}

static int mlxsw_sp_setup_tc_block(struct mlxsw_sp_port *mlxsw_sp_port,
				   struct flow_block_offload *f)
{
	switch (f->binder_type) {
	case FLOW_BLOCK_BINDER_TYPE_CLSACT_INGRESS:
		return mlxsw_sp_setup_tc_block_clsact(mlxsw_sp_port, f, true);
	case FLOW_BLOCK_BINDER_TYPE_CLSACT_EGRESS:
		return mlxsw_sp_setup_tc_block_clsact(mlxsw_sp_port, f, false);
	case FLOW_BLOCK_BINDER_TYPE_RED_EARLY_DROP:
		return mlxsw_sp_setup_tc_block_qevent_early_drop(mlxsw_sp_port, f);
	case FLOW_BLOCK_BINDER_TYPE_RED_MARK:
		return mlxsw_sp_setup_tc_block_qevent_mark(mlxsw_sp_port, f);
	default:
		return -EOPNOTSUPP;
	}
}

static int mlxsw_sp_setup_tc(struct net_device *dev, enum tc_setup_type type,
			     void *type_data)
{
	struct mlxsw_sp_port *mlxsw_sp_port = netdev_priv(dev);

	switch (type) {
	case TC_SETUP_BLOCK:
		return mlxsw_sp_setup_tc_block(mlxsw_sp_port, type_data);
	case TC_SETUP_QDISC_RED:
		return mlxsw_sp_setup_tc_red(mlxsw_sp_port, type_data);
	case TC_SETUP_QDISC_PRIO:
		return mlxsw_sp_setup_tc_prio(mlxsw_sp_port, type_data);
	case TC_SETUP_QDISC_ETS:
		return mlxsw_sp_setup_tc_ets(mlxsw_sp_port, type_data);
	case TC_SETUP_QDISC_TBF:
		return mlxsw_sp_setup_tc_tbf(mlxsw_sp_port, type_data);
	case TC_SETUP_QDISC_FIFO:
		return mlxsw_sp_setup_tc_fifo(mlxsw_sp_port, type_data);
	default:
		return -EOPNOTSUPP;
	}
}

static int mlxsw_sp_feature_hw_tc(struct net_device *dev, bool enable)
{
	struct mlxsw_sp_port *mlxsw_sp_port = netdev_priv(dev);

	if (!enable) {
		if (mlxsw_sp_flow_block_rule_count(mlxsw_sp_port->ing_flow_block) ||
		    mlxsw_sp_flow_block_rule_count(mlxsw_sp_port->eg_flow_block)) {
			netdev_err(dev, "Active offloaded tc filters, can't turn hw_tc_offload off\n");
			return -EINVAL;
		}
		mlxsw_sp_flow_block_disable_inc(mlxsw_sp_port->ing_flow_block);
		mlxsw_sp_flow_block_disable_inc(mlxsw_sp_port->eg_flow_block);
	} else {
		mlxsw_sp_flow_block_disable_dec(mlxsw_sp_port->ing_flow_block);
		mlxsw_sp_flow_block_disable_dec(mlxsw_sp_port->eg_flow_block);
	}
	return 0;
}

static int mlxsw_sp_feature_loopback(struct net_device *dev, bool enable)
{
	struct mlxsw_sp_port *mlxsw_sp_port = netdev_priv(dev);
	char pplr_pl[MLXSW_REG_PPLR_LEN];
	int err;

	if (netif_running(dev))
		mlxsw_sp_port_admin_status_set(mlxsw_sp_port, false);

	mlxsw_reg_pplr_pack(pplr_pl, mlxsw_sp_port->local_port, enable);
	err = mlxsw_reg_write(mlxsw_sp_port->mlxsw_sp->core, MLXSW_REG(pplr),
			      pplr_pl);

	if (netif_running(dev))
		mlxsw_sp_port_admin_status_set(mlxsw_sp_port, true);

	return err;
}

typedef int (*mlxsw_sp_feature_handler)(struct net_device *dev, bool enable);

static int mlxsw_sp_handle_feature(struct net_device *dev,
				   netdev_features_t wanted_features,
				   netdev_features_t feature,
				   mlxsw_sp_feature_handler feature_handler)
{
	netdev_features_t changes = wanted_features ^ dev->features;
	bool enable = !!(wanted_features & feature);
	int err;

	if (!(changes & feature))
		return 0;

	err = feature_handler(dev, enable);
	if (err) {
		netdev_err(dev, "%s feature %pNF failed, err %d\n",
			   enable ? "Enable" : "Disable", &feature, err);
		return err;
	}

	if (enable)
		dev->features |= feature;
	else
		dev->features &= ~feature;

	return 0;
}
static int mlxsw_sp_set_features(struct net_device *dev,
				 netdev_features_t features)
{
	netdev_features_t oper_features = dev->features;
	int err = 0;

	err |= mlxsw_sp_handle_feature(dev, features, NETIF_F_HW_TC,
				       mlxsw_sp_feature_hw_tc);
	err |= mlxsw_sp_handle_feature(dev, features, NETIF_F_LOOPBACK,
				       mlxsw_sp_feature_loopback);

	if (err) {
		dev->features = oper_features;
		return -EINVAL;
	}

	return 0;
}

static struct devlink_port *
mlxsw_sp_port_get_devlink_port(struct net_device *dev)
{
	struct mlxsw_sp_port *mlxsw_sp_port = netdev_priv(dev);
	struct mlxsw_sp *mlxsw_sp = mlxsw_sp_port->mlxsw_sp;

	return mlxsw_core_port_devlink_port_get(mlxsw_sp->core,
						mlxsw_sp_port->local_port);
}

static int mlxsw_sp_port_hwtstamp_set(struct mlxsw_sp_port *mlxsw_sp_port,
				      struct ifreq *ifr)
{
	struct hwtstamp_config config;
	int err;

	if (copy_from_user(&config, ifr->ifr_data, sizeof(config)))
		return -EFAULT;

	err = mlxsw_sp_port->mlxsw_sp->ptp_ops->hwtstamp_set(mlxsw_sp_port,
							     &config);
	if (err)
		return err;

	if (copy_to_user(ifr->ifr_data, &config, sizeof(config)))
		return -EFAULT;

	return 0;
}

static int mlxsw_sp_port_hwtstamp_get(struct mlxsw_sp_port *mlxsw_sp_port,
				      struct ifreq *ifr)
{
	struct hwtstamp_config config;
	int err;

	err = mlxsw_sp_port->mlxsw_sp->ptp_ops->hwtstamp_get(mlxsw_sp_port,
							     &config);
	if (err)
		return err;

	if (copy_to_user(ifr->ifr_data, &config, sizeof(config)))
		return -EFAULT;

	return 0;
}

static inline void mlxsw_sp_port_ptp_clear(struct mlxsw_sp_port *mlxsw_sp_port)
{
	struct hwtstamp_config config = {0};

	mlxsw_sp_port->mlxsw_sp->ptp_ops->hwtstamp_set(mlxsw_sp_port, &config);
}

static int
mlxsw_sp_port_ioctl(struct net_device *dev, struct ifreq *ifr, int cmd)
{
	struct mlxsw_sp_port *mlxsw_sp_port = netdev_priv(dev);

	switch (cmd) {
	case SIOCSHWTSTAMP:
		return mlxsw_sp_port_hwtstamp_set(mlxsw_sp_port, ifr);
	case SIOCGHWTSTAMP:
		return mlxsw_sp_port_hwtstamp_get(mlxsw_sp_port, ifr);
	default:
		return -EOPNOTSUPP;
	}
}

static const struct net_device_ops mlxsw_sp_port_netdev_ops = {
	.ndo_open		= mlxsw_sp_port_open,
	.ndo_stop		= mlxsw_sp_port_stop,
	.ndo_start_xmit		= mlxsw_sp_port_xmit,
	.ndo_setup_tc           = mlxsw_sp_setup_tc,
	.ndo_set_rx_mode	= mlxsw_sp_set_rx_mode,
	.ndo_set_mac_address	= mlxsw_sp_port_set_mac_address,
	.ndo_change_mtu		= mlxsw_sp_port_change_mtu,
	.ndo_get_stats64	= mlxsw_sp_port_get_stats64,
	.ndo_has_offload_stats	= mlxsw_sp_port_has_offload_stats,
	.ndo_get_offload_stats	= mlxsw_sp_port_get_offload_stats,
	.ndo_vlan_rx_add_vid	= mlxsw_sp_port_add_vid,
	.ndo_vlan_rx_kill_vid	= mlxsw_sp_port_kill_vid,
	.ndo_set_features	= mlxsw_sp_set_features,
	.ndo_get_devlink_port	= mlxsw_sp_port_get_devlink_port,
	.ndo_eth_ioctl		= mlxsw_sp_port_ioctl,
};

static int
mlxsw_sp_port_speed_by_width_set(struct mlxsw_sp_port *mlxsw_sp_port)
{
	struct mlxsw_sp *mlxsw_sp = mlxsw_sp_port->mlxsw_sp;
	u32 eth_proto_cap, eth_proto_admin, eth_proto_oper;
	const struct mlxsw_sp_port_type_speed_ops *ops;
	char ptys_pl[MLXSW_REG_PTYS_LEN];
	u32 eth_proto_cap_masked;
	int err;

	ops = mlxsw_sp->port_type_speed_ops;

	/* Set advertised speeds to speeds supported by both the driver
	 * and the device.
	 */
	ops->reg_ptys_eth_pack(mlxsw_sp, ptys_pl, mlxsw_sp_port->local_port,
			       0, false);
	err = mlxsw_reg_query(mlxsw_sp->core, MLXSW_REG(ptys), ptys_pl);
	if (err)
		return err;

	ops->reg_ptys_eth_unpack(mlxsw_sp, ptys_pl, &eth_proto_cap,
				 &eth_proto_admin, &eth_proto_oper);
	eth_proto_cap_masked = ops->ptys_proto_cap_masked_get(eth_proto_cap);
	ops->reg_ptys_eth_pack(mlxsw_sp, ptys_pl, mlxsw_sp_port->local_port,
			       eth_proto_cap_masked,
			       mlxsw_sp_port->link.autoneg);
	return mlxsw_reg_write(mlxsw_sp->core, MLXSW_REG(ptys), ptys_pl);
}

int mlxsw_sp_port_speed_get(struct mlxsw_sp_port *mlxsw_sp_port, u32 *speed)
{
	const struct mlxsw_sp_port_type_speed_ops *port_type_speed_ops;
	struct mlxsw_sp *mlxsw_sp = mlxsw_sp_port->mlxsw_sp;
	char ptys_pl[MLXSW_REG_PTYS_LEN];
	u32 eth_proto_oper;
	int err;

	port_type_speed_ops = mlxsw_sp->port_type_speed_ops;
	port_type_speed_ops->reg_ptys_eth_pack(mlxsw_sp, ptys_pl,
					       mlxsw_sp_port->local_port, 0,
					       false);
	err = mlxsw_reg_query(mlxsw_sp->core, MLXSW_REG(ptys), ptys_pl);
	if (err)
		return err;
	port_type_speed_ops->reg_ptys_eth_unpack(mlxsw_sp, ptys_pl, NULL, NULL,
						 &eth_proto_oper);
	*speed = port_type_speed_ops->from_ptys_speed(mlxsw_sp, eth_proto_oper);
	return 0;
}

int mlxsw_sp_port_ets_set(struct mlxsw_sp_port *mlxsw_sp_port,
			  enum mlxsw_reg_qeec_hr hr, u8 index, u8 next_index,
			  bool dwrr, u8 dwrr_weight)
{
	struct mlxsw_sp *mlxsw_sp = mlxsw_sp_port->mlxsw_sp;
	char qeec_pl[MLXSW_REG_QEEC_LEN];

	mlxsw_reg_qeec_pack(qeec_pl, mlxsw_sp_port->local_port, hr, index,
			    next_index);
	mlxsw_reg_qeec_de_set(qeec_pl, true);
	mlxsw_reg_qeec_dwrr_set(qeec_pl, dwrr);
	mlxsw_reg_qeec_dwrr_weight_set(qeec_pl, dwrr_weight);
	return mlxsw_reg_write(mlxsw_sp->core, MLXSW_REG(qeec), qeec_pl);
}

int mlxsw_sp_port_ets_maxrate_set(struct mlxsw_sp_port *mlxsw_sp_port,
				  enum mlxsw_reg_qeec_hr hr, u8 index,
				  u8 next_index, u32 maxrate, u8 burst_size)
{
	struct mlxsw_sp *mlxsw_sp = mlxsw_sp_port->mlxsw_sp;
	char qeec_pl[MLXSW_REG_QEEC_LEN];

	mlxsw_reg_qeec_pack(qeec_pl, mlxsw_sp_port->local_port, hr, index,
			    next_index);
	mlxsw_reg_qeec_mase_set(qeec_pl, true);
	mlxsw_reg_qeec_max_shaper_rate_set(qeec_pl, maxrate);
	mlxsw_reg_qeec_max_shaper_bs_set(qeec_pl, burst_size);
	return mlxsw_reg_write(mlxsw_sp->core, MLXSW_REG(qeec), qeec_pl);
}

static int mlxsw_sp_port_min_bw_set(struct mlxsw_sp_port *mlxsw_sp_port,
				    enum mlxsw_reg_qeec_hr hr, u8 index,
				    u8 next_index, u32 minrate)
{
	struct mlxsw_sp *mlxsw_sp = mlxsw_sp_port->mlxsw_sp;
	char qeec_pl[MLXSW_REG_QEEC_LEN];

	mlxsw_reg_qeec_pack(qeec_pl, mlxsw_sp_port->local_port, hr, index,
			    next_index);
	mlxsw_reg_qeec_mise_set(qeec_pl, true);
	mlxsw_reg_qeec_min_shaper_rate_set(qeec_pl, minrate);

	return mlxsw_reg_write(mlxsw_sp->core, MLXSW_REG(qeec), qeec_pl);
}

int mlxsw_sp_port_prio_tc_set(struct mlxsw_sp_port *mlxsw_sp_port,
			      u8 switch_prio, u8 tclass)
{
	struct mlxsw_sp *mlxsw_sp = mlxsw_sp_port->mlxsw_sp;
	char qtct_pl[MLXSW_REG_QTCT_LEN];

	mlxsw_reg_qtct_pack(qtct_pl, mlxsw_sp_port->local_port, switch_prio,
			    tclass);
	return mlxsw_reg_write(mlxsw_sp->core, MLXSW_REG(qtct), qtct_pl);
}

static int mlxsw_sp_port_ets_init(struct mlxsw_sp_port *mlxsw_sp_port)
{
	int err, i;

	/* Setup the elements hierarcy, so that each TC is linked to
	 * one subgroup, which are all member in the same group.
	 */
	err = mlxsw_sp_port_ets_set(mlxsw_sp_port,
				    MLXSW_REG_QEEC_HR_GROUP, 0, 0, false, 0);
	if (err)
		return err;
	for (i = 0; i < IEEE_8021QAZ_MAX_TCS; i++) {
		err = mlxsw_sp_port_ets_set(mlxsw_sp_port,
					    MLXSW_REG_QEEC_HR_SUBGROUP, i,
					    0, false, 0);
		if (err)
			return err;
	}
	for (i = 0; i < IEEE_8021QAZ_MAX_TCS; i++) {
		err = mlxsw_sp_port_ets_set(mlxsw_sp_port,
					    MLXSW_REG_QEEC_HR_TC, i, i,
					    false, 0);
		if (err)
			return err;

		err = mlxsw_sp_port_ets_set(mlxsw_sp_port,
					    MLXSW_REG_QEEC_HR_TC,
					    i + 8, i,
					    true, 100);
		if (err)
			return err;
	}

	/* Make sure the max shaper is disabled in all hierarchies that support
	 * it. Note that this disables ptps (PTP shaper), but that is intended
	 * for the initial configuration.
	 */
	err = mlxsw_sp_port_ets_maxrate_set(mlxsw_sp_port,
					    MLXSW_REG_QEEC_HR_PORT, 0, 0,
					    MLXSW_REG_QEEC_MAS_DIS, 0);
	if (err)
		return err;
	for (i = 0; i < IEEE_8021QAZ_MAX_TCS; i++) {
		err = mlxsw_sp_port_ets_maxrate_set(mlxsw_sp_port,
						    MLXSW_REG_QEEC_HR_SUBGROUP,
						    i, 0,
						    MLXSW_REG_QEEC_MAS_DIS, 0);
		if (err)
			return err;
	}
	for (i = 0; i < IEEE_8021QAZ_MAX_TCS; i++) {
		err = mlxsw_sp_port_ets_maxrate_set(mlxsw_sp_port,
						    MLXSW_REG_QEEC_HR_TC,
						    i, i,
						    MLXSW_REG_QEEC_MAS_DIS, 0);
		if (err)
			return err;

		err = mlxsw_sp_port_ets_maxrate_set(mlxsw_sp_port,
						    MLXSW_REG_QEEC_HR_TC,
						    i + 8, i,
						    MLXSW_REG_QEEC_MAS_DIS, 0);
		if (err)
			return err;
	}

	/* Configure the min shaper for multicast TCs. */
	for (i = 0; i < IEEE_8021QAZ_MAX_TCS; i++) {
		err = mlxsw_sp_port_min_bw_set(mlxsw_sp_port,
					       MLXSW_REG_QEEC_HR_TC,
					       i + 8, i,
					       MLXSW_REG_QEEC_MIS_MIN);
		if (err)
			return err;
	}

	/* Map all priorities to traffic class 0. */
	for (i = 0; i < IEEE_8021QAZ_MAX_TCS; i++) {
		err = mlxsw_sp_port_prio_tc_set(mlxsw_sp_port, i, 0);
		if (err)
			return err;
	}

	return 0;
}

static int mlxsw_sp_port_tc_mc_mode_set(struct mlxsw_sp_port *mlxsw_sp_port,
					bool enable)
{
	struct mlxsw_sp *mlxsw_sp = mlxsw_sp_port->mlxsw_sp;
	char qtctm_pl[MLXSW_REG_QTCTM_LEN];

	mlxsw_reg_qtctm_pack(qtctm_pl, mlxsw_sp_port->local_port, enable);
	return mlxsw_reg_write(mlxsw_sp->core, MLXSW_REG(qtctm), qtctm_pl);
}

static int mlxsw_sp_port_overheat_init_val_set(struct mlxsw_sp_port *mlxsw_sp_port)
{
	struct mlxsw_sp *mlxsw_sp = mlxsw_sp_port->mlxsw_sp;
	u8 module = mlxsw_sp_port->mapping.module;
	u64 overheat_counter;
	int err;

	err = mlxsw_env_module_overheat_counter_get(mlxsw_sp->core, module,
						    &overheat_counter);
	if (err)
		return err;

	mlxsw_sp_port->module_overheat_initial_val = overheat_counter;
	return 0;
}

int
mlxsw_sp_port_vlan_classification_set(struct mlxsw_sp_port *mlxsw_sp_port,
				      bool is_8021ad_tagged,
				      bool is_8021q_tagged)
{
	struct mlxsw_sp *mlxsw_sp = mlxsw_sp_port->mlxsw_sp;
	char spvc_pl[MLXSW_REG_SPVC_LEN];

	mlxsw_reg_spvc_pack(spvc_pl, mlxsw_sp_port->local_port,
			    is_8021ad_tagged, is_8021q_tagged);
	return mlxsw_reg_write(mlxsw_sp->core, MLXSW_REG(spvc), spvc_pl);
}

static int mlxsw_sp_port_label_info_get(struct mlxsw_sp *mlxsw_sp,
					u8 local_port, u8 *port_number,
					u8 *split_port_subnumber,
					u8 *slot_index)
{
	char pllp_pl[MLXSW_REG_PLLP_LEN];
	int err;

	mlxsw_reg_pllp_pack(pllp_pl, local_port);
	err = mlxsw_reg_query(mlxsw_sp->core, MLXSW_REG(pllp), pllp_pl);
	if (err)
		return err;
	mlxsw_reg_pllp_unpack(pllp_pl, port_number,
			      split_port_subnumber, slot_index);
	return 0;
}

static int mlxsw_sp_port_create(struct mlxsw_sp *mlxsw_sp, u8 local_port,
				bool split,
				struct mlxsw_sp_port_mapping *port_mapping)
{
	struct mlxsw_sp_port_vlan *mlxsw_sp_port_vlan;
	struct mlxsw_sp_port *mlxsw_sp_port;
	u32 lanes = port_mapping->width;
	u8 split_port_subnumber;
	struct net_device *dev;
	u8 port_number;
	u8 slot_index;
	bool splittable;
	int err;

	err = mlxsw_sp_port_module_map(mlxsw_sp, local_port, port_mapping);
	if (err) {
		dev_err(mlxsw_sp->bus_info->dev, "Port %d: Failed to map module\n",
			local_port);
		return err;
	}

	err = mlxsw_sp_port_swid_set(mlxsw_sp, local_port, 0);
	if (err) {
		dev_err(mlxsw_sp->bus_info->dev, "Port %d: Failed to set SWID\n",
			local_port);
		goto err_port_swid_set;
	}

	err = mlxsw_sp_port_label_info_get(mlxsw_sp, local_port, &port_number,
					   &split_port_subnumber, &slot_index);
	if (err) {
		dev_err(mlxsw_sp->bus_info->dev, "Port %d: Failed to get port label information\n",
			local_port);
		goto err_port_label_info_get;
	}

	splittable = lanes > 1 && !split;
	err = mlxsw_core_port_init(mlxsw_sp->core, local_port,
				   port_number, split, split_port_subnumber,
				   splittable, lanes, mlxsw_sp->base_mac,
				   sizeof(mlxsw_sp->base_mac));
	if (err) {
		dev_err(mlxsw_sp->bus_info->dev, "Port %d: Failed to init core port\n",
			local_port);
		goto err_core_port_init;
	}

	dev = alloc_etherdev(sizeof(struct mlxsw_sp_port));
	if (!dev) {
		err = -ENOMEM;
		goto err_alloc_etherdev;
	}
	SET_NETDEV_DEV(dev, mlxsw_sp->bus_info->dev);
	dev_net_set(dev, mlxsw_sp_net(mlxsw_sp));
	mlxsw_sp_port = netdev_priv(dev);
	mlxsw_sp_port->dev = dev;
	mlxsw_sp_port->mlxsw_sp = mlxsw_sp;
	mlxsw_sp_port->local_port = local_port;
	mlxsw_sp_port->pvid = MLXSW_SP_DEFAULT_VID;
	mlxsw_sp_port->split = split;
	mlxsw_sp_port->mapping = *port_mapping;
	mlxsw_sp_port->link.autoneg = 1;
	INIT_LIST_HEAD(&mlxsw_sp_port->vlans_list);

	mlxsw_sp_port->pcpu_stats =
		netdev_alloc_pcpu_stats(struct mlxsw_sp_port_pcpu_stats);
	if (!mlxsw_sp_port->pcpu_stats) {
		err = -ENOMEM;
		goto err_alloc_stats;
	}

	INIT_DELAYED_WORK(&mlxsw_sp_port->periodic_hw_stats.update_dw,
			  &update_stats_cache);

	dev->netdev_ops = &mlxsw_sp_port_netdev_ops;
	dev->ethtool_ops = &mlxsw_sp_port_ethtool_ops;

	err = mlxsw_sp_port_dev_addr_init(mlxsw_sp_port);
	if (err) {
		dev_err(mlxsw_sp->bus_info->dev, "Port %d: Unable to init port mac address\n",
			mlxsw_sp_port->local_port);
		goto err_dev_addr_init;
	}

	netif_carrier_off(dev);

	dev->features |= NETIF_F_NETNS_LOCAL | NETIF_F_LLTX | NETIF_F_SG |
			 NETIF_F_HW_VLAN_CTAG_FILTER | NETIF_F_HW_TC;
	dev->hw_features |= NETIF_F_HW_TC | NETIF_F_LOOPBACK;

	dev->min_mtu = 0;
	dev->max_mtu = ETH_MAX_MTU;

	/* Each packet needs to have a Tx header (metadata) on top all other
	 * headers.
	 */
	dev->needed_headroom = MLXSW_TXHDR_LEN;

	err = mlxsw_sp_port_system_port_mapping_set(mlxsw_sp_port);
	if (err) {
		dev_err(mlxsw_sp->bus_info->dev, "Port %d: Failed to set system port mapping\n",
			mlxsw_sp_port->local_port);
		goto err_port_system_port_mapping_set;
	}

	err = mlxsw_sp_port_speed_by_width_set(mlxsw_sp_port);
	if (err) {
		dev_err(mlxsw_sp->bus_info->dev, "Port %d: Failed to enable speeds\n",
			mlxsw_sp_port->local_port);
		goto err_port_speed_by_width_set;
	}

	err = mlxsw_sp->port_type_speed_ops->ptys_max_speed(mlxsw_sp_port,
							    &mlxsw_sp_port->max_speed);
	if (err) {
		dev_err(mlxsw_sp->bus_info->dev, "Port %d: Failed to get maximum speed\n",
			mlxsw_sp_port->local_port);
		goto err_max_speed_get;
	}

	err = mlxsw_sp_port_max_mtu_get(mlxsw_sp_port, &mlxsw_sp_port->max_mtu);
	if (err) {
		dev_err(mlxsw_sp->bus_info->dev, "Port %d: Failed to get maximum MTU\n",
			mlxsw_sp_port->local_port);
		goto err_port_max_mtu_get;
	}

	err = mlxsw_sp_port_mtu_set(mlxsw_sp_port, ETH_DATA_LEN);
	if (err) {
		dev_err(mlxsw_sp->bus_info->dev, "Port %d: Failed to set MTU\n",
			mlxsw_sp_port->local_port);
		goto err_port_mtu_set;
	}

	err = mlxsw_sp_port_admin_status_set(mlxsw_sp_port, false);
	if (err)
		goto err_port_admin_status_set;

	err = mlxsw_sp_port_buffers_init(mlxsw_sp_port);
	if (err) {
		dev_err(mlxsw_sp->bus_info->dev, "Port %d: Failed to initialize buffers\n",
			mlxsw_sp_port->local_port);
		goto err_port_buffers_init;
	}

	err = mlxsw_sp_port_ets_init(mlxsw_sp_port);
	if (err) {
		dev_err(mlxsw_sp->bus_info->dev, "Port %d: Failed to initialize ETS\n",
			mlxsw_sp_port->local_port);
		goto err_port_ets_init;
	}

	err = mlxsw_sp_port_tc_mc_mode_set(mlxsw_sp_port, true);
	if (err) {
		dev_err(mlxsw_sp->bus_info->dev, "Port %d: Failed to initialize TC MC mode\n",
			mlxsw_sp_port->local_port);
		goto err_port_tc_mc_mode;
	}

	/* ETS and buffers must be initialized before DCB. */
	err = mlxsw_sp_port_dcb_init(mlxsw_sp_port);
	if (err) {
		dev_err(mlxsw_sp->bus_info->dev, "Port %d: Failed to initialize DCB\n",
			mlxsw_sp_port->local_port);
		goto err_port_dcb_init;
	}

	err = mlxsw_sp_port_fids_init(mlxsw_sp_port);
	if (err) {
		dev_err(mlxsw_sp->bus_info->dev, "Port %d: Failed to initialize FIDs\n",
			mlxsw_sp_port->local_port);
		goto err_port_fids_init;
	}

	err = mlxsw_sp_tc_qdisc_init(mlxsw_sp_port);
	if (err) {
		dev_err(mlxsw_sp->bus_info->dev, "Port %d: Failed to initialize TC qdiscs\n",
			mlxsw_sp_port->local_port);
		goto err_port_qdiscs_init;
	}

	err = mlxsw_sp_port_vlan_set(mlxsw_sp_port, 0, VLAN_N_VID - 1, false,
				     false);
	if (err) {
		dev_err(mlxsw_sp->bus_info->dev, "Port %d: Failed to clear VLAN filter\n",
			mlxsw_sp_port->local_port);
		goto err_port_vlan_clear;
	}

	err = mlxsw_sp_port_nve_init(mlxsw_sp_port);
	if (err) {
		dev_err(mlxsw_sp->bus_info->dev, "Port %d: Failed to initialize NVE\n",
			mlxsw_sp_port->local_port);
		goto err_port_nve_init;
	}

	err = mlxsw_sp_port_pvid_set(mlxsw_sp_port, MLXSW_SP_DEFAULT_VID,
				     ETH_P_8021Q);
	if (err) {
		dev_err(mlxsw_sp->bus_info->dev, "Port %d: Failed to set PVID\n",
			mlxsw_sp_port->local_port);
		goto err_port_pvid_set;
	}

	mlxsw_sp_port_vlan = mlxsw_sp_port_vlan_create(mlxsw_sp_port,
						       MLXSW_SP_DEFAULT_VID);
	if (IS_ERR(mlxsw_sp_port_vlan)) {
		dev_err(mlxsw_sp->bus_info->dev, "Port %d: Failed to create VID 1\n",
			mlxsw_sp_port->local_port);
		err = PTR_ERR(mlxsw_sp_port_vlan);
		goto err_port_vlan_create;
	}
	mlxsw_sp_port->default_vlan = mlxsw_sp_port_vlan;

	/* Set SPVC.et0=true and SPVC.et1=false to make the local port to treat
	 * only packets with 802.1q header as tagged packets.
	 */
	err = mlxsw_sp_port_vlan_classification_set(mlxsw_sp_port, false, true);
	if (err) {
		dev_err(mlxsw_sp->bus_info->dev, "Port %d: Failed to set default VLAN classification\n",
			local_port);
		goto err_port_vlan_classification_set;
	}

	INIT_DELAYED_WORK(&mlxsw_sp_port->ptp.shaper_dw,
			  mlxsw_sp->ptp_ops->shaper_work);

	mlxsw_sp->ports[local_port] = mlxsw_sp_port;

	err = mlxsw_sp_port_overheat_init_val_set(mlxsw_sp_port);
	if (err) {
		dev_err(mlxsw_sp->bus_info->dev, "Port %d: Failed to set overheat initial value\n",
			mlxsw_sp_port->local_port);
		goto err_port_overheat_init_val_set;
	}

	err = register_netdev(dev);
	if (err) {
		dev_err(mlxsw_sp->bus_info->dev, "Port %d: Failed to register netdev\n",
			mlxsw_sp_port->local_port);
		goto err_register_netdev;
	}

	mlxsw_core_port_eth_set(mlxsw_sp->core, mlxsw_sp_port->local_port,
				mlxsw_sp_port, dev);
	mlxsw_core_schedule_dw(&mlxsw_sp_port->periodic_hw_stats.update_dw, 0);
	return 0;

err_register_netdev:
err_port_overheat_init_val_set:
	mlxsw_sp_port_vlan_classification_set(mlxsw_sp_port, true, true);
err_port_vlan_classification_set:
	mlxsw_sp->ports[local_port] = NULL;
	mlxsw_sp_port_vlan_destroy(mlxsw_sp_port_vlan);
err_port_vlan_create:
err_port_pvid_set:
	mlxsw_sp_port_nve_fini(mlxsw_sp_port);
err_port_nve_init:
err_port_vlan_clear:
	mlxsw_sp_tc_qdisc_fini(mlxsw_sp_port);
err_port_qdiscs_init:
	mlxsw_sp_port_fids_fini(mlxsw_sp_port);
err_port_fids_init:
	mlxsw_sp_port_dcb_fini(mlxsw_sp_port);
err_port_dcb_init:
	mlxsw_sp_port_tc_mc_mode_set(mlxsw_sp_port, false);
err_port_tc_mc_mode:
err_port_ets_init:
	mlxsw_sp_port_buffers_fini(mlxsw_sp_port);
err_port_buffers_init:
err_port_admin_status_set:
err_port_mtu_set:
err_port_max_mtu_get:
err_max_speed_get:
err_port_speed_by_width_set:
err_port_system_port_mapping_set:
err_dev_addr_init:
	free_percpu(mlxsw_sp_port->pcpu_stats);
err_alloc_stats:
	free_netdev(dev);
err_alloc_etherdev:
	mlxsw_core_port_fini(mlxsw_sp->core, local_port);
err_core_port_init:
err_port_label_info_get:
	mlxsw_sp_port_swid_set(mlxsw_sp, local_port,
			       MLXSW_PORT_SWID_DISABLED_PORT);
err_port_swid_set:
	mlxsw_sp_port_module_unmap(mlxsw_sp, local_port, port_mapping->module);
	return err;
}

static void mlxsw_sp_port_remove(struct mlxsw_sp *mlxsw_sp, u8 local_port)
{
	struct mlxsw_sp_port *mlxsw_sp_port = mlxsw_sp->ports[local_port];
	u8 module = mlxsw_sp_port->mapping.module;

	cancel_delayed_work_sync(&mlxsw_sp_port->periodic_hw_stats.update_dw);
	cancel_delayed_work_sync(&mlxsw_sp_port->ptp.shaper_dw);
	mlxsw_sp_port_ptp_clear(mlxsw_sp_port);
	mlxsw_core_port_clear(mlxsw_sp->core, local_port, mlxsw_sp);
	unregister_netdev(mlxsw_sp_port->dev); /* This calls ndo_stop */
	mlxsw_sp_port_vlan_classification_set(mlxsw_sp_port, true, true);
	mlxsw_sp->ports[local_port] = NULL;
	mlxsw_sp_port_vlan_flush(mlxsw_sp_port, true);
	mlxsw_sp_port_nve_fini(mlxsw_sp_port);
	mlxsw_sp_tc_qdisc_fini(mlxsw_sp_port);
	mlxsw_sp_port_fids_fini(mlxsw_sp_port);
	mlxsw_sp_port_dcb_fini(mlxsw_sp_port);
	mlxsw_sp_port_tc_mc_mode_set(mlxsw_sp_port, false);
	mlxsw_sp_port_buffers_fini(mlxsw_sp_port);
	free_percpu(mlxsw_sp_port->pcpu_stats);
	WARN_ON_ONCE(!list_empty(&mlxsw_sp_port->vlans_list));
	free_netdev(mlxsw_sp_port->dev);
	mlxsw_core_port_fini(mlxsw_sp->core, local_port);
	mlxsw_sp_port_swid_set(mlxsw_sp, local_port,
			       MLXSW_PORT_SWID_DISABLED_PORT);
	mlxsw_sp_port_module_unmap(mlxsw_sp, local_port, module);
}

static int mlxsw_sp_cpu_port_create(struct mlxsw_sp *mlxsw_sp)
{
	struct mlxsw_sp_port *mlxsw_sp_port;
	int err;

	mlxsw_sp_port = kzalloc(sizeof(*mlxsw_sp_port), GFP_KERNEL);
	if (!mlxsw_sp_port)
		return -ENOMEM;

	mlxsw_sp_port->mlxsw_sp = mlxsw_sp;
	mlxsw_sp_port->local_port = MLXSW_PORT_CPU_PORT;

	err = mlxsw_core_cpu_port_init(mlxsw_sp->core,
				       mlxsw_sp_port,
				       mlxsw_sp->base_mac,
				       sizeof(mlxsw_sp->base_mac));
	if (err) {
		dev_err(mlxsw_sp->bus_info->dev, "Failed to initialize core CPU port\n");
		goto err_core_cpu_port_init;
	}

	mlxsw_sp->ports[MLXSW_PORT_CPU_PORT] = mlxsw_sp_port;
	return 0;

err_core_cpu_port_init:
	kfree(mlxsw_sp_port);
	return err;
}

static void mlxsw_sp_cpu_port_remove(struct mlxsw_sp *mlxsw_sp)
{
	struct mlxsw_sp_port *mlxsw_sp_port =
				mlxsw_sp->ports[MLXSW_PORT_CPU_PORT];

	mlxsw_core_cpu_port_fini(mlxsw_sp->core);
	mlxsw_sp->ports[MLXSW_PORT_CPU_PORT] = NULL;
	kfree(mlxsw_sp_port);
}

static bool mlxsw_sp_local_port_valid(u8 local_port)
{
	return local_port != MLXSW_PORT_CPU_PORT;
}

static bool mlxsw_sp_port_created(struct mlxsw_sp *mlxsw_sp, u8 local_port)
{
	if (!mlxsw_sp_local_port_valid(local_port))
		return false;
	return mlxsw_sp->ports[local_port] != NULL;
}

static void mlxsw_sp_ports_remove(struct mlxsw_sp *mlxsw_sp)
{
	int i;

	for (i = 1; i < mlxsw_core_max_ports(mlxsw_sp->core); i++)
		if (mlxsw_sp_port_created(mlxsw_sp, i))
			mlxsw_sp_port_remove(mlxsw_sp, i);
	mlxsw_sp_cpu_port_remove(mlxsw_sp);
	kfree(mlxsw_sp->ports);
	mlxsw_sp->ports = NULL;
}

static int mlxsw_sp_ports_create(struct mlxsw_sp *mlxsw_sp)
{
	unsigned int max_ports = mlxsw_core_max_ports(mlxsw_sp->core);
	struct mlxsw_sp_port_mapping *port_mapping;
	size_t alloc_size;
	int i;
	int err;

	alloc_size = sizeof(struct mlxsw_sp_port *) * max_ports;
	mlxsw_sp->ports = kzalloc(alloc_size, GFP_KERNEL);
	if (!mlxsw_sp->ports)
		return -ENOMEM;

	err = mlxsw_sp_cpu_port_create(mlxsw_sp);
	if (err)
		goto err_cpu_port_create;

	for (i = 1; i < max_ports; i++) {
		port_mapping = mlxsw_sp->port_mapping[i];
		if (!port_mapping)
			continue;
		err = mlxsw_sp_port_create(mlxsw_sp, i, false, port_mapping);
		if (err)
			goto err_port_create;
	}
	return 0;

err_port_create:
	for (i--; i >= 1; i--)
		if (mlxsw_sp_port_created(mlxsw_sp, i))
			mlxsw_sp_port_remove(mlxsw_sp, i);
	mlxsw_sp_cpu_port_remove(mlxsw_sp);
err_cpu_port_create:
	kfree(mlxsw_sp->ports);
	mlxsw_sp->ports = NULL;
	return err;
}

static int mlxsw_sp_port_module_info_init(struct mlxsw_sp *mlxsw_sp)
{
	unsigned int max_ports = mlxsw_core_max_ports(mlxsw_sp->core);
	struct mlxsw_sp_port_mapping port_mapping;
	int i;
	int err;

	mlxsw_sp->port_mapping = kcalloc(max_ports,
					 sizeof(struct mlxsw_sp_port_mapping *),
					 GFP_KERNEL);
	if (!mlxsw_sp->port_mapping)
		return -ENOMEM;

	for (i = 1; i < max_ports; i++) {
		if (mlxsw_core_port_is_xm(mlxsw_sp->core, i))
			continue;

		err = mlxsw_sp_port_module_info_get(mlxsw_sp, i, &port_mapping);
		if (err)
			goto err_port_module_info_get;
		if (!port_mapping.width)
			continue;

		mlxsw_sp->port_mapping[i] = kmemdup(&port_mapping,
						    sizeof(port_mapping),
						    GFP_KERNEL);
		if (!mlxsw_sp->port_mapping[i]) {
			err = -ENOMEM;
			goto err_port_module_info_dup;
		}
	}
	return 0;

err_port_module_info_get:
err_port_module_info_dup:
	for (i--; i >= 1; i--)
		kfree(mlxsw_sp->port_mapping[i]);
	kfree(mlxsw_sp->port_mapping);
	return err;
}

static void mlxsw_sp_port_module_info_fini(struct mlxsw_sp *mlxsw_sp)
{
	int i;

	for (i = 1; i < mlxsw_core_max_ports(mlxsw_sp->core); i++)
		kfree(mlxsw_sp->port_mapping[i]);
	kfree(mlxsw_sp->port_mapping);
}

static int
mlxsw_sp_port_split_create(struct mlxsw_sp *mlxsw_sp,
			   struct mlxsw_sp_port_mapping *port_mapping,
			   unsigned int count, const char *pmtdb_pl)
{
	struct mlxsw_sp_port_mapping split_port_mapping;
	int err, i;

	split_port_mapping = *port_mapping;
	split_port_mapping.width /= count;
	for (i = 0; i < count; i++) {
		u8 s_local_port = mlxsw_reg_pmtdb_port_num_get(pmtdb_pl, i);

		if (!mlxsw_sp_local_port_valid(s_local_port))
			continue;

		err = mlxsw_sp_port_create(mlxsw_sp, s_local_port,
					   true, &split_port_mapping);
		if (err)
			goto err_port_create;
		split_port_mapping.lane += split_port_mapping.width;
	}

	return 0;

err_port_create:
	for (i--; i >= 0; i--) {
		u8 s_local_port = mlxsw_reg_pmtdb_port_num_get(pmtdb_pl, i);

		if (mlxsw_sp_port_created(mlxsw_sp, s_local_port))
			mlxsw_sp_port_remove(mlxsw_sp, s_local_port);
	}
	return err;
}

static void mlxsw_sp_port_unsplit_create(struct mlxsw_sp *mlxsw_sp,
					 unsigned int count,
					 const char *pmtdb_pl)
{
	struct mlxsw_sp_port_mapping *port_mapping;
	int i;

	/* Go over original unsplit ports in the gap and recreate them. */
	for (i = 0; i < count; i++) {
		u8 local_port = mlxsw_reg_pmtdb_port_num_get(pmtdb_pl, i);

		port_mapping = mlxsw_sp->port_mapping[local_port];
		if (!port_mapping || !mlxsw_sp_local_port_valid(local_port))
			continue;
		mlxsw_sp_port_create(mlxsw_sp, local_port,
				     false, port_mapping);
	}
}

static struct mlxsw_sp_port *
mlxsw_sp_port_get_by_local_port(struct mlxsw_sp *mlxsw_sp, u8 local_port)
{
	if (mlxsw_sp->ports && mlxsw_sp->ports[local_port])
		return mlxsw_sp->ports[local_port];
	return NULL;
}

static int mlxsw_sp_port_split(struct mlxsw_core *mlxsw_core, u8 local_port,
			       unsigned int count,
			       struct netlink_ext_ack *extack)
{
	struct mlxsw_sp *mlxsw_sp = mlxsw_core_driver_priv(mlxsw_core);
	struct mlxsw_sp_port_mapping port_mapping;
	struct mlxsw_sp_port *mlxsw_sp_port;
	enum mlxsw_reg_pmtdb_status status;
	char pmtdb_pl[MLXSW_REG_PMTDB_LEN];
	int i;
	int err;

	mlxsw_sp_port = mlxsw_sp_port_get_by_local_port(mlxsw_sp, local_port);
	if (!mlxsw_sp_port) {
		dev_err(mlxsw_sp->bus_info->dev, "Port number \"%d\" does not exist\n",
			local_port);
		NL_SET_ERR_MSG_MOD(extack, "Port number does not exist");
		return -EINVAL;
	}

	if (mlxsw_sp_port->split) {
		NL_SET_ERR_MSG_MOD(extack, "Port is already split");
		return -EINVAL;
	}

	mlxsw_reg_pmtdb_pack(pmtdb_pl, 0, mlxsw_sp_port->mapping.module,
			     mlxsw_sp_port->mapping.module_width / count,
			     count);
	err = mlxsw_reg_query(mlxsw_core, MLXSW_REG(pmtdb), pmtdb_pl);
	if (err) {
		NL_SET_ERR_MSG_MOD(extack, "Failed to query split info");
		return err;
	}

	status = mlxsw_reg_pmtdb_status_get(pmtdb_pl);
	if (status != MLXSW_REG_PMTDB_STATUS_SUCCESS) {
		NL_SET_ERR_MSG_MOD(extack, "Unsupported split configuration");
		return -EINVAL;
	}

	port_mapping = mlxsw_sp_port->mapping;

	for (i = 0; i < count; i++) {
		u8 s_local_port = mlxsw_reg_pmtdb_port_num_get(pmtdb_pl, i);

		if (mlxsw_sp_port_created(mlxsw_sp, s_local_port))
			mlxsw_sp_port_remove(mlxsw_sp, s_local_port);
	}

	err = mlxsw_sp_port_split_create(mlxsw_sp, &port_mapping,
					 count, pmtdb_pl);
	if (err) {
		dev_err(mlxsw_sp->bus_info->dev, "Failed to create split ports\n");
		goto err_port_split_create;
	}

	return 0;

err_port_split_create:
	mlxsw_sp_port_unsplit_create(mlxsw_sp, count, pmtdb_pl);
	return err;
}

static int mlxsw_sp_port_unsplit(struct mlxsw_core *mlxsw_core, u8 local_port,
				 struct netlink_ext_ack *extack)
{
	struct mlxsw_sp *mlxsw_sp = mlxsw_core_driver_priv(mlxsw_core);
	struct mlxsw_sp_port *mlxsw_sp_port;
	char pmtdb_pl[MLXSW_REG_PMTDB_LEN];
	unsigned int count;
	int i;
	int err;

	mlxsw_sp_port = mlxsw_sp_port_get_by_local_port(mlxsw_sp, local_port);
	if (!mlxsw_sp_port) {
		dev_err(mlxsw_sp->bus_info->dev, "Port number \"%d\" does not exist\n",
			local_port);
		NL_SET_ERR_MSG_MOD(extack, "Port number does not exist");
		return -EINVAL;
	}

	if (!mlxsw_sp_port->split) {
		NL_SET_ERR_MSG_MOD(extack, "Port was not split");
		return -EINVAL;
	}

	count = mlxsw_sp_port->mapping.module_width /
		mlxsw_sp_port->mapping.width;

	mlxsw_reg_pmtdb_pack(pmtdb_pl, 0, mlxsw_sp_port->mapping.module,
			     mlxsw_sp_port->mapping.module_width / count,
			     count);
	err = mlxsw_reg_query(mlxsw_core, MLXSW_REG(pmtdb), pmtdb_pl);
	if (err) {
		NL_SET_ERR_MSG_MOD(extack, "Failed to query split info");
		return err;
	}

	for (i = 0; i < count; i++) {
		u8 s_local_port = mlxsw_reg_pmtdb_port_num_get(pmtdb_pl, i);

		if (mlxsw_sp_port_created(mlxsw_sp, s_local_port))
			mlxsw_sp_port_remove(mlxsw_sp, s_local_port);
	}

	mlxsw_sp_port_unsplit_create(mlxsw_sp, count, pmtdb_pl);

	return 0;
}

static void
mlxsw_sp_port_down_wipe_counters(struct mlxsw_sp_port *mlxsw_sp_port)
{
	int i;

	for (i = 0; i < TC_MAX_QUEUE; i++)
		mlxsw_sp_port->periodic_hw_stats.xstats.backlog[i] = 0;
}

static void mlxsw_sp_pude_event_func(const struct mlxsw_reg_info *reg,
				     char *pude_pl, void *priv)
{
	struct mlxsw_sp *mlxsw_sp = priv;
	struct mlxsw_sp_port *mlxsw_sp_port;
	enum mlxsw_reg_pude_oper_status status;
	unsigned int max_ports;
	u8 local_port;

	max_ports = mlxsw_core_max_ports(mlxsw_sp->core);
	local_port = mlxsw_reg_pude_local_port_get(pude_pl);

<<<<<<< HEAD
	if (WARN_ON_ONCE(local_port >= max_ports))
=======
	if (WARN_ON_ONCE(!local_port || local_port >= max_ports))
>>>>>>> df0cc57e
		return;
	mlxsw_sp_port = mlxsw_sp->ports[local_port];
	if (!mlxsw_sp_port)
		return;

	status = mlxsw_reg_pude_oper_status_get(pude_pl);
	if (status == MLXSW_PORT_OPER_STATUS_UP) {
		netdev_info(mlxsw_sp_port->dev, "link up\n");
		netif_carrier_on(mlxsw_sp_port->dev);
		mlxsw_core_schedule_dw(&mlxsw_sp_port->ptp.shaper_dw, 0);
	} else {
		netdev_info(mlxsw_sp_port->dev, "link down\n");
		netif_carrier_off(mlxsw_sp_port->dev);
		mlxsw_sp_port_down_wipe_counters(mlxsw_sp_port);
	}
}

static void mlxsw_sp1_ptp_fifo_event_func(struct mlxsw_sp *mlxsw_sp,
					  char *mtpptr_pl, bool ingress)
{
	u8 local_port;
	u8 num_rec;
	int i;

	local_port = mlxsw_reg_mtpptr_local_port_get(mtpptr_pl);
	num_rec = mlxsw_reg_mtpptr_num_rec_get(mtpptr_pl);
	for (i = 0; i < num_rec; i++) {
		u8 domain_number;
		u8 message_type;
		u16 sequence_id;
		u64 timestamp;

		mlxsw_reg_mtpptr_unpack(mtpptr_pl, i, &message_type,
					&domain_number, &sequence_id,
					&timestamp);
		mlxsw_sp1_ptp_got_timestamp(mlxsw_sp, ingress, local_port,
					    message_type, domain_number,
					    sequence_id, timestamp);
	}
}

static void mlxsw_sp1_ptp_ing_fifo_event_func(const struct mlxsw_reg_info *reg,
					      char *mtpptr_pl, void *priv)
{
	struct mlxsw_sp *mlxsw_sp = priv;

	mlxsw_sp1_ptp_fifo_event_func(mlxsw_sp, mtpptr_pl, true);
}

static void mlxsw_sp1_ptp_egr_fifo_event_func(const struct mlxsw_reg_info *reg,
					      char *mtpptr_pl, void *priv)
{
	struct mlxsw_sp *mlxsw_sp = priv;

	mlxsw_sp1_ptp_fifo_event_func(mlxsw_sp, mtpptr_pl, false);
}

void mlxsw_sp_rx_listener_no_mark_func(struct sk_buff *skb,
				       u8 local_port, void *priv)
{
	struct mlxsw_sp *mlxsw_sp = priv;
	struct mlxsw_sp_port *mlxsw_sp_port = mlxsw_sp->ports[local_port];
	struct mlxsw_sp_port_pcpu_stats *pcpu_stats;

	if (unlikely(!mlxsw_sp_port)) {
		dev_warn_ratelimited(mlxsw_sp->bus_info->dev, "Port %d: skb received for non-existent port\n",
				     local_port);
		return;
	}

	skb->dev = mlxsw_sp_port->dev;

	pcpu_stats = this_cpu_ptr(mlxsw_sp_port->pcpu_stats);
	u64_stats_update_begin(&pcpu_stats->syncp);
	pcpu_stats->rx_packets++;
	pcpu_stats->rx_bytes += skb->len;
	u64_stats_update_end(&pcpu_stats->syncp);

	skb->protocol = eth_type_trans(skb, skb->dev);
	netif_receive_skb(skb);
}

static void mlxsw_sp_rx_listener_mark_func(struct sk_buff *skb, u8 local_port,
					   void *priv)
{
	skb->offload_fwd_mark = 1;
	return mlxsw_sp_rx_listener_no_mark_func(skb, local_port, priv);
}

static void mlxsw_sp_rx_listener_l3_mark_func(struct sk_buff *skb,
					      u8 local_port, void *priv)
{
	skb->offload_l3_fwd_mark = 1;
	skb->offload_fwd_mark = 1;
	return mlxsw_sp_rx_listener_no_mark_func(skb, local_port, priv);
}

void mlxsw_sp_ptp_receive(struct mlxsw_sp *mlxsw_sp, struct sk_buff *skb,
			  u8 local_port)
{
	mlxsw_sp->ptp_ops->receive(mlxsw_sp, skb, local_port);
}

#define MLXSW_SP_RXL_NO_MARK(_trap_id, _action, _trap_group, _is_ctrl)	\
	MLXSW_RXL(mlxsw_sp_rx_listener_no_mark_func, _trap_id, _action,	\
		  _is_ctrl, SP_##_trap_group, DISCARD)

#define MLXSW_SP_RXL_MARK(_trap_id, _action, _trap_group, _is_ctrl)	\
	MLXSW_RXL(mlxsw_sp_rx_listener_mark_func, _trap_id, _action,	\
		_is_ctrl, SP_##_trap_group, DISCARD)

#define MLXSW_SP_RXL_L3_MARK(_trap_id, _action, _trap_group, _is_ctrl)	\
	MLXSW_RXL(mlxsw_sp_rx_listener_l3_mark_func, _trap_id, _action,	\
		_is_ctrl, SP_##_trap_group, DISCARD)

#define MLXSW_SP_EVENTL(_func, _trap_id)		\
	MLXSW_EVENTL(_func, _trap_id, SP_EVENT)

static const struct mlxsw_listener mlxsw_sp_listener[] = {
	/* Events */
	MLXSW_SP_EVENTL(mlxsw_sp_pude_event_func, PUDE),
	/* L2 traps */
	MLXSW_SP_RXL_NO_MARK(FID_MISS, TRAP_TO_CPU, FID_MISS, false),
	/* L3 traps */
	MLXSW_SP_RXL_MARK(IPV6_UNSPECIFIED_ADDRESS, TRAP_TO_CPU, ROUTER_EXP,
			  false),
	MLXSW_SP_RXL_MARK(IPV6_LINK_LOCAL_SRC, TRAP_TO_CPU, ROUTER_EXP, false),
	MLXSW_SP_RXL_MARK(IPV6_MC_LINK_LOCAL_DEST, TRAP_TO_CPU, ROUTER_EXP,
			  false),
	MLXSW_SP_RXL_NO_MARK(DISCARD_ING_ROUTER_SIP_CLASS_E, FORWARD,
			     ROUTER_EXP, false),
	MLXSW_SP_RXL_NO_MARK(DISCARD_ING_ROUTER_MC_DMAC, FORWARD,
			     ROUTER_EXP, false),
	MLXSW_SP_RXL_NO_MARK(DISCARD_ING_ROUTER_SIP_DIP, FORWARD,
			     ROUTER_EXP, false),
	MLXSW_SP_RXL_NO_MARK(DISCARD_ING_ROUTER_DIP_LINK_LOCAL, FORWARD,
			     ROUTER_EXP, false),
	/* Multicast Router Traps */
	MLXSW_SP_RXL_MARK(ACL1, TRAP_TO_CPU, MULTICAST, false),
	MLXSW_SP_RXL_L3_MARK(ACL2, TRAP_TO_CPU, MULTICAST, false),
	/* NVE traps */
	MLXSW_SP_RXL_MARK(NVE_ENCAP_ARP, TRAP_TO_CPU, NEIGH_DISCOVERY, false),
};

static const struct mlxsw_listener mlxsw_sp1_listener[] = {
	/* Events */
	MLXSW_EVENTL(mlxsw_sp1_ptp_egr_fifo_event_func, PTP_EGR_FIFO, SP_PTP0),
	MLXSW_EVENTL(mlxsw_sp1_ptp_ing_fifo_event_func, PTP_ING_FIFO, SP_PTP0),
};

static int mlxsw_sp_cpu_policers_set(struct mlxsw_core *mlxsw_core)
{
	struct mlxsw_sp *mlxsw_sp = mlxsw_core_driver_priv(mlxsw_core);
	char qpcr_pl[MLXSW_REG_QPCR_LEN];
	enum mlxsw_reg_qpcr_ir_units ir_units;
	int max_cpu_policers;
	bool is_bytes;
	u8 burst_size;
	u32 rate;
	int i, err;

	if (!MLXSW_CORE_RES_VALID(mlxsw_core, MAX_CPU_POLICERS))
		return -EIO;

	max_cpu_policers = MLXSW_CORE_RES_GET(mlxsw_core, MAX_CPU_POLICERS);

	ir_units = MLXSW_REG_QPCR_IR_UNITS_M;
	for (i = 0; i < max_cpu_policers; i++) {
		is_bytes = false;
		switch (i) {
		case MLXSW_REG_HTGT_TRAP_GROUP_SP_ROUTER_EXP:
		case MLXSW_REG_HTGT_TRAP_GROUP_SP_MULTICAST:
		case MLXSW_REG_HTGT_TRAP_GROUP_SP_FID_MISS:
			rate = 1024;
			burst_size = 7;
			break;
		default:
			continue;
		}

		__set_bit(i, mlxsw_sp->trap->policers_usage);
		mlxsw_reg_qpcr_pack(qpcr_pl, i, ir_units, is_bytes, rate,
				    burst_size);
		err = mlxsw_reg_write(mlxsw_core, MLXSW_REG(qpcr), qpcr_pl);
		if (err)
			return err;
	}

	return 0;
}

static int mlxsw_sp_trap_groups_set(struct mlxsw_core *mlxsw_core)
{
	char htgt_pl[MLXSW_REG_HTGT_LEN];
	enum mlxsw_reg_htgt_trap_group i;
	int max_cpu_policers;
	int max_trap_groups;
	u8 priority, tc;
	u16 policer_id;
	int err;

	if (!MLXSW_CORE_RES_VALID(mlxsw_core, MAX_TRAP_GROUPS))
		return -EIO;

	max_trap_groups = MLXSW_CORE_RES_GET(mlxsw_core, MAX_TRAP_GROUPS);
	max_cpu_policers = MLXSW_CORE_RES_GET(mlxsw_core, MAX_CPU_POLICERS);

	for (i = 0; i < max_trap_groups; i++) {
		policer_id = i;
		switch (i) {
		case MLXSW_REG_HTGT_TRAP_GROUP_SP_ROUTER_EXP:
		case MLXSW_REG_HTGT_TRAP_GROUP_SP_MULTICAST:
		case MLXSW_REG_HTGT_TRAP_GROUP_SP_FID_MISS:
			priority = 1;
			tc = 1;
			break;
		case MLXSW_REG_HTGT_TRAP_GROUP_SP_EVENT:
			priority = MLXSW_REG_HTGT_DEFAULT_PRIORITY;
			tc = MLXSW_REG_HTGT_DEFAULT_TC;
			policer_id = MLXSW_REG_HTGT_INVALID_POLICER;
			break;
		default:
			continue;
		}

		if (max_cpu_policers <= policer_id &&
		    policer_id != MLXSW_REG_HTGT_INVALID_POLICER)
			return -EIO;

		mlxsw_reg_htgt_pack(htgt_pl, i, policer_id, priority, tc);
		err = mlxsw_reg_write(mlxsw_core, MLXSW_REG(htgt), htgt_pl);
		if (err)
			return err;
	}

	return 0;
}

static int mlxsw_sp_traps_register(struct mlxsw_sp *mlxsw_sp,
				   const struct mlxsw_listener listeners[],
				   size_t listeners_count)
{
	int i;
	int err;

	for (i = 0; i < listeners_count; i++) {
		err = mlxsw_core_trap_register(mlxsw_sp->core,
					       &listeners[i],
					       mlxsw_sp);
		if (err)
			goto err_listener_register;

	}
	return 0;

err_listener_register:
	for (i--; i >= 0; i--) {
		mlxsw_core_trap_unregister(mlxsw_sp->core,
					   &listeners[i],
					   mlxsw_sp);
	}
	return err;
}

static void mlxsw_sp_traps_unregister(struct mlxsw_sp *mlxsw_sp,
				      const struct mlxsw_listener listeners[],
				      size_t listeners_count)
{
	int i;

	for (i = 0; i < listeners_count; i++) {
		mlxsw_core_trap_unregister(mlxsw_sp->core,
					   &listeners[i],
					   mlxsw_sp);
	}
}

static int mlxsw_sp_traps_init(struct mlxsw_sp *mlxsw_sp)
{
	struct mlxsw_sp_trap *trap;
	u64 max_policers;
	int err;

	if (!MLXSW_CORE_RES_VALID(mlxsw_sp->core, MAX_CPU_POLICERS))
		return -EIO;
	max_policers = MLXSW_CORE_RES_GET(mlxsw_sp->core, MAX_CPU_POLICERS);
	trap = kzalloc(struct_size(trap, policers_usage,
				   BITS_TO_LONGS(max_policers)), GFP_KERNEL);
	if (!trap)
		return -ENOMEM;
	trap->max_policers = max_policers;
	mlxsw_sp->trap = trap;

	err = mlxsw_sp_cpu_policers_set(mlxsw_sp->core);
	if (err)
		goto err_cpu_policers_set;

	err = mlxsw_sp_trap_groups_set(mlxsw_sp->core);
	if (err)
		goto err_trap_groups_set;

	err = mlxsw_sp_traps_register(mlxsw_sp, mlxsw_sp_listener,
				      ARRAY_SIZE(mlxsw_sp_listener));
	if (err)
		goto err_traps_register;

	err = mlxsw_sp_traps_register(mlxsw_sp, mlxsw_sp->listeners,
				      mlxsw_sp->listeners_count);
	if (err)
		goto err_extra_traps_init;

	return 0;

err_extra_traps_init:
	mlxsw_sp_traps_unregister(mlxsw_sp, mlxsw_sp_listener,
				  ARRAY_SIZE(mlxsw_sp_listener));
err_traps_register:
err_trap_groups_set:
err_cpu_policers_set:
	kfree(trap);
	return err;
}

static void mlxsw_sp_traps_fini(struct mlxsw_sp *mlxsw_sp)
{
	mlxsw_sp_traps_unregister(mlxsw_sp, mlxsw_sp->listeners,
				  mlxsw_sp->listeners_count);
	mlxsw_sp_traps_unregister(mlxsw_sp, mlxsw_sp_listener,
				  ARRAY_SIZE(mlxsw_sp_listener));
	kfree(mlxsw_sp->trap);
}

#define MLXSW_SP_LAG_SEED_INIT 0xcafecafe

static int mlxsw_sp_lag_init(struct mlxsw_sp *mlxsw_sp)
{
	char slcr_pl[MLXSW_REG_SLCR_LEN];
	u32 seed;
	int err;

	seed = jhash(mlxsw_sp->base_mac, sizeof(mlxsw_sp->base_mac),
		     MLXSW_SP_LAG_SEED_INIT);
	mlxsw_reg_slcr_pack(slcr_pl, MLXSW_REG_SLCR_LAG_HASH_SMAC |
				     MLXSW_REG_SLCR_LAG_HASH_DMAC |
				     MLXSW_REG_SLCR_LAG_HASH_ETHERTYPE |
				     MLXSW_REG_SLCR_LAG_HASH_VLANID |
				     MLXSW_REG_SLCR_LAG_HASH_SIP |
				     MLXSW_REG_SLCR_LAG_HASH_DIP |
				     MLXSW_REG_SLCR_LAG_HASH_SPORT |
				     MLXSW_REG_SLCR_LAG_HASH_DPORT |
				     MLXSW_REG_SLCR_LAG_HASH_IPPROTO, seed);
	err = mlxsw_reg_write(mlxsw_sp->core, MLXSW_REG(slcr), slcr_pl);
	if (err)
		return err;

	if (!MLXSW_CORE_RES_VALID(mlxsw_sp->core, MAX_LAG) ||
	    !MLXSW_CORE_RES_VALID(mlxsw_sp->core, MAX_LAG_MEMBERS))
		return -EIO;

	mlxsw_sp->lags = kcalloc(MLXSW_CORE_RES_GET(mlxsw_sp->core, MAX_LAG),
				 sizeof(struct mlxsw_sp_upper),
				 GFP_KERNEL);
	if (!mlxsw_sp->lags)
		return -ENOMEM;

	return 0;
}

static void mlxsw_sp_lag_fini(struct mlxsw_sp *mlxsw_sp)
{
	kfree(mlxsw_sp->lags);
}

static int mlxsw_sp_basic_trap_groups_set(struct mlxsw_core *mlxsw_core)
{
	char htgt_pl[MLXSW_REG_HTGT_LEN];
	int err;

	mlxsw_reg_htgt_pack(htgt_pl, MLXSW_REG_HTGT_TRAP_GROUP_EMAD,
			    MLXSW_REG_HTGT_INVALID_POLICER,
			    MLXSW_REG_HTGT_DEFAULT_PRIORITY,
			    MLXSW_REG_HTGT_DEFAULT_TC);
	err =  mlxsw_reg_write(mlxsw_core, MLXSW_REG(htgt), htgt_pl);
	if (err)
		return err;

	mlxsw_reg_htgt_pack(htgt_pl, MLXSW_REG_HTGT_TRAP_GROUP_MFDE,
			    MLXSW_REG_HTGT_INVALID_POLICER,
			    MLXSW_REG_HTGT_DEFAULT_PRIORITY,
			    MLXSW_REG_HTGT_DEFAULT_TC);
	err = mlxsw_reg_write(mlxsw_core, MLXSW_REG(htgt), htgt_pl);
	if (err)
		return err;

	mlxsw_reg_htgt_pack(htgt_pl, MLXSW_REG_HTGT_TRAP_GROUP_MTWE,
			    MLXSW_REG_HTGT_INVALID_POLICER,
			    MLXSW_REG_HTGT_DEFAULT_PRIORITY,
			    MLXSW_REG_HTGT_DEFAULT_TC);
	err = mlxsw_reg_write(mlxsw_core, MLXSW_REG(htgt), htgt_pl);
	if (err)
		return err;

	mlxsw_reg_htgt_pack(htgt_pl, MLXSW_REG_HTGT_TRAP_GROUP_PMPE,
			    MLXSW_REG_HTGT_INVALID_POLICER,
			    MLXSW_REG_HTGT_DEFAULT_PRIORITY,
			    MLXSW_REG_HTGT_DEFAULT_TC);
	return mlxsw_reg_write(mlxsw_core, MLXSW_REG(htgt), htgt_pl);
}

static const struct mlxsw_sp_ptp_ops mlxsw_sp1_ptp_ops = {
	.clock_init	= mlxsw_sp1_ptp_clock_init,
	.clock_fini	= mlxsw_sp1_ptp_clock_fini,
	.init		= mlxsw_sp1_ptp_init,
	.fini		= mlxsw_sp1_ptp_fini,
	.receive	= mlxsw_sp1_ptp_receive,
	.transmitted	= mlxsw_sp1_ptp_transmitted,
	.hwtstamp_get	= mlxsw_sp1_ptp_hwtstamp_get,
	.hwtstamp_set	= mlxsw_sp1_ptp_hwtstamp_set,
	.shaper_work	= mlxsw_sp1_ptp_shaper_work,
	.get_ts_info	= mlxsw_sp1_ptp_get_ts_info,
	.get_stats_count = mlxsw_sp1_get_stats_count,
	.get_stats_strings = mlxsw_sp1_get_stats_strings,
	.get_stats	= mlxsw_sp1_get_stats,
};

static const struct mlxsw_sp_ptp_ops mlxsw_sp2_ptp_ops = {
	.clock_init	= mlxsw_sp2_ptp_clock_init,
	.clock_fini	= mlxsw_sp2_ptp_clock_fini,
	.init		= mlxsw_sp2_ptp_init,
	.fini		= mlxsw_sp2_ptp_fini,
	.receive	= mlxsw_sp2_ptp_receive,
	.transmitted	= mlxsw_sp2_ptp_transmitted,
	.hwtstamp_get	= mlxsw_sp2_ptp_hwtstamp_get,
	.hwtstamp_set	= mlxsw_sp2_ptp_hwtstamp_set,
	.shaper_work	= mlxsw_sp2_ptp_shaper_work,
	.get_ts_info	= mlxsw_sp2_ptp_get_ts_info,
	.get_stats_count = mlxsw_sp2_get_stats_count,
	.get_stats_strings = mlxsw_sp2_get_stats_strings,
	.get_stats	= mlxsw_sp2_get_stats,
};

struct mlxsw_sp_sample_trigger_node {
	struct mlxsw_sp_sample_trigger trigger;
	struct mlxsw_sp_sample_params params;
	struct rhash_head ht_node;
	struct rcu_head rcu;
	refcount_t refcount;
};

static const struct rhashtable_params mlxsw_sp_sample_trigger_ht_params = {
	.key_offset = offsetof(struct mlxsw_sp_sample_trigger_node, trigger),
	.head_offset = offsetof(struct mlxsw_sp_sample_trigger_node, ht_node),
	.key_len = sizeof(struct mlxsw_sp_sample_trigger),
	.automatic_shrinking = true,
};

static void
mlxsw_sp_sample_trigger_key_init(struct mlxsw_sp_sample_trigger *key,
				 const struct mlxsw_sp_sample_trigger *trigger)
{
	memset(key, 0, sizeof(*key));
	key->type = trigger->type;
	key->local_port = trigger->local_port;
}

/* RCU read lock must be held */
struct mlxsw_sp_sample_params *
mlxsw_sp_sample_trigger_params_lookup(struct mlxsw_sp *mlxsw_sp,
				      const struct mlxsw_sp_sample_trigger *trigger)
{
	struct mlxsw_sp_sample_trigger_node *trigger_node;
	struct mlxsw_sp_sample_trigger key;

	mlxsw_sp_sample_trigger_key_init(&key, trigger);
	trigger_node = rhashtable_lookup(&mlxsw_sp->sample_trigger_ht, &key,
					 mlxsw_sp_sample_trigger_ht_params);
	if (!trigger_node)
		return NULL;

	return &trigger_node->params;
}

static int
mlxsw_sp_sample_trigger_node_init(struct mlxsw_sp *mlxsw_sp,
				  const struct mlxsw_sp_sample_trigger *trigger,
				  const struct mlxsw_sp_sample_params *params)
{
	struct mlxsw_sp_sample_trigger_node *trigger_node;
	int err;

	trigger_node = kzalloc(sizeof(*trigger_node), GFP_KERNEL);
	if (!trigger_node)
		return -ENOMEM;

	trigger_node->trigger = *trigger;
	trigger_node->params = *params;
	refcount_set(&trigger_node->refcount, 1);

	err = rhashtable_insert_fast(&mlxsw_sp->sample_trigger_ht,
				     &trigger_node->ht_node,
				     mlxsw_sp_sample_trigger_ht_params);
	if (err)
		goto err_rhashtable_insert;

	return 0;

err_rhashtable_insert:
	kfree(trigger_node);
	return err;
}

static void
mlxsw_sp_sample_trigger_node_fini(struct mlxsw_sp *mlxsw_sp,
				  struct mlxsw_sp_sample_trigger_node *trigger_node)
{
	rhashtable_remove_fast(&mlxsw_sp->sample_trigger_ht,
			       &trigger_node->ht_node,
			       mlxsw_sp_sample_trigger_ht_params);
	kfree_rcu(trigger_node, rcu);
}

int
mlxsw_sp_sample_trigger_params_set(struct mlxsw_sp *mlxsw_sp,
				   const struct mlxsw_sp_sample_trigger *trigger,
				   const struct mlxsw_sp_sample_params *params,
				   struct netlink_ext_ack *extack)
{
	struct mlxsw_sp_sample_trigger_node *trigger_node;
	struct mlxsw_sp_sample_trigger key;

	ASSERT_RTNL();

	mlxsw_sp_sample_trigger_key_init(&key, trigger);

	trigger_node = rhashtable_lookup_fast(&mlxsw_sp->sample_trigger_ht,
					      &key,
					      mlxsw_sp_sample_trigger_ht_params);
	if (!trigger_node)
		return mlxsw_sp_sample_trigger_node_init(mlxsw_sp, &key,
							 params);

	if (trigger_node->trigger.local_port) {
		NL_SET_ERR_MSG_MOD(extack, "Sampling already enabled on port");
		return -EINVAL;
	}

	if (trigger_node->params.psample_group != params->psample_group ||
	    trigger_node->params.truncate != params->truncate ||
	    trigger_node->params.rate != params->rate ||
	    trigger_node->params.trunc_size != params->trunc_size) {
		NL_SET_ERR_MSG_MOD(extack, "Sampling parameters do not match for an existing sampling trigger");
		return -EINVAL;
	}

	refcount_inc(&trigger_node->refcount);

	return 0;
}

void
mlxsw_sp_sample_trigger_params_unset(struct mlxsw_sp *mlxsw_sp,
				     const struct mlxsw_sp_sample_trigger *trigger)
{
	struct mlxsw_sp_sample_trigger_node *trigger_node;
	struct mlxsw_sp_sample_trigger key;

	ASSERT_RTNL();

	mlxsw_sp_sample_trigger_key_init(&key, trigger);

	trigger_node = rhashtable_lookup_fast(&mlxsw_sp->sample_trigger_ht,
					      &key,
					      mlxsw_sp_sample_trigger_ht_params);
	if (!trigger_node)
		return;

	if (!refcount_dec_and_test(&trigger_node->refcount))
		return;

	mlxsw_sp_sample_trigger_node_fini(mlxsw_sp, trigger_node);
}

static int mlxsw_sp_netdevice_event(struct notifier_block *unused,
				    unsigned long event, void *ptr);

#define MLXSW_SP_DEFAULT_PARSING_DEPTH 96
#define MLXSW_SP_INCREASED_PARSING_DEPTH 128
#define MLXSW_SP_DEFAULT_VXLAN_UDP_DPORT 4789

static void mlxsw_sp_parsing_init(struct mlxsw_sp *mlxsw_sp)
{
	mlxsw_sp->parsing.parsing_depth = MLXSW_SP_DEFAULT_PARSING_DEPTH;
	mlxsw_sp->parsing.vxlan_udp_dport = MLXSW_SP_DEFAULT_VXLAN_UDP_DPORT;
	mutex_init(&mlxsw_sp->parsing.lock);
}

static void mlxsw_sp_parsing_fini(struct mlxsw_sp *mlxsw_sp)
{
	mutex_destroy(&mlxsw_sp->parsing.lock);
}

static int mlxsw_sp_init(struct mlxsw_core *mlxsw_core,
			 const struct mlxsw_bus_info *mlxsw_bus_info,
			 struct netlink_ext_ack *extack)
{
	struct mlxsw_sp *mlxsw_sp = mlxsw_core_driver_priv(mlxsw_core);
	int err;

	mlxsw_sp->core = mlxsw_core;
	mlxsw_sp->bus_info = mlxsw_bus_info;

	mlxsw_sp_parsing_init(mlxsw_sp);
	mlxsw_core_emad_string_tlv_enable(mlxsw_core);

	err = mlxsw_sp_base_mac_get(mlxsw_sp);
	if (err) {
		dev_err(mlxsw_sp->bus_info->dev, "Failed to get base mac\n");
		return err;
	}

	err = mlxsw_sp_kvdl_init(mlxsw_sp);
	if (err) {
		dev_err(mlxsw_sp->bus_info->dev, "Failed to initialize KVDL\n");
		return err;
	}

	err = mlxsw_sp_fids_init(mlxsw_sp);
	if (err) {
		dev_err(mlxsw_sp->bus_info->dev, "Failed to initialize FIDs\n");
		goto err_fids_init;
	}

	err = mlxsw_sp_policers_init(mlxsw_sp);
	if (err) {
		dev_err(mlxsw_sp->bus_info->dev, "Failed to initialize policers\n");
		goto err_policers_init;
	}

	err = mlxsw_sp_traps_init(mlxsw_sp);
	if (err) {
		dev_err(mlxsw_sp->bus_info->dev, "Failed to set traps\n");
		goto err_traps_init;
	}

	err = mlxsw_sp_devlink_traps_init(mlxsw_sp);
	if (err) {
		dev_err(mlxsw_sp->bus_info->dev, "Failed to initialize devlink traps\n");
		goto err_devlink_traps_init;
	}

	err = mlxsw_sp_buffers_init(mlxsw_sp);
	if (err) {
		dev_err(mlxsw_sp->bus_info->dev, "Failed to initialize buffers\n");
		goto err_buffers_init;
	}

	err = mlxsw_sp_lag_init(mlxsw_sp);
	if (err) {
		dev_err(mlxsw_sp->bus_info->dev, "Failed to initialize LAG\n");
		goto err_lag_init;
	}

	/* Initialize SPAN before router and switchdev, so that those components
	 * can call mlxsw_sp_span_respin().
	 */
	err = mlxsw_sp_span_init(mlxsw_sp);
	if (err) {
		dev_err(mlxsw_sp->bus_info->dev, "Failed to init span system\n");
		goto err_span_init;
	}

	err = mlxsw_sp_switchdev_init(mlxsw_sp);
	if (err) {
		dev_err(mlxsw_sp->bus_info->dev, "Failed to initialize switchdev\n");
		goto err_switchdev_init;
	}

	err = mlxsw_sp_counter_pool_init(mlxsw_sp);
	if (err) {
		dev_err(mlxsw_sp->bus_info->dev, "Failed to init counter pool\n");
		goto err_counter_pool_init;
	}

	err = mlxsw_sp_afa_init(mlxsw_sp);
	if (err) {
		dev_err(mlxsw_sp->bus_info->dev, "Failed to initialize ACL actions\n");
		goto err_afa_init;
	}

	err = mlxsw_sp_nve_init(mlxsw_sp);
	if (err) {
		dev_err(mlxsw_sp->bus_info->dev, "Failed to initialize NVE\n");
		goto err_nve_init;
	}

	err = mlxsw_sp_acl_init(mlxsw_sp);
	if (err) {
		dev_err(mlxsw_sp->bus_info->dev, "Failed to initialize ACL\n");
		goto err_acl_init;
	}

	err = mlxsw_sp_router_init(mlxsw_sp, extack);
	if (err) {
		dev_err(mlxsw_sp->bus_info->dev, "Failed to initialize router\n");
		goto err_router_init;
	}

	if (mlxsw_sp->bus_info->read_frc_capable) {
		/* NULL is a valid return value from clock_init */
		mlxsw_sp->clock =
			mlxsw_sp->ptp_ops->clock_init(mlxsw_sp,
						      mlxsw_sp->bus_info->dev);
		if (IS_ERR(mlxsw_sp->clock)) {
			err = PTR_ERR(mlxsw_sp->clock);
			dev_err(mlxsw_sp->bus_info->dev, "Failed to init ptp clock\n");
			goto err_ptp_clock_init;
		}
	}

	if (mlxsw_sp->clock) {
		/* NULL is a valid return value from ptp_ops->init */
		mlxsw_sp->ptp_state = mlxsw_sp->ptp_ops->init(mlxsw_sp);
		if (IS_ERR(mlxsw_sp->ptp_state)) {
			err = PTR_ERR(mlxsw_sp->ptp_state);
			dev_err(mlxsw_sp->bus_info->dev, "Failed to initialize PTP\n");
			goto err_ptp_init;
		}
	}

	/* Initialize netdevice notifier after router and SPAN is initialized,
	 * so that the event handler can use router structures and call SPAN
	 * respin.
	 */
	mlxsw_sp->netdevice_nb.notifier_call = mlxsw_sp_netdevice_event;
	err = register_netdevice_notifier_net(mlxsw_sp_net(mlxsw_sp),
					      &mlxsw_sp->netdevice_nb);
	if (err) {
		dev_err(mlxsw_sp->bus_info->dev, "Failed to register netdev notifier\n");
		goto err_netdev_notifier;
	}

	err = mlxsw_sp_dpipe_init(mlxsw_sp);
	if (err) {
		dev_err(mlxsw_sp->bus_info->dev, "Failed to init pipeline debug\n");
		goto err_dpipe_init;
	}

	err = mlxsw_sp_port_module_info_init(mlxsw_sp);
	if (err) {
		dev_err(mlxsw_sp->bus_info->dev, "Failed to init port module info\n");
		goto err_port_module_info_init;
	}

	err = rhashtable_init(&mlxsw_sp->sample_trigger_ht,
			      &mlxsw_sp_sample_trigger_ht_params);
	if (err) {
		dev_err(mlxsw_sp->bus_info->dev, "Failed to init sampling trigger hashtable\n");
		goto err_sample_trigger_init;
	}

	err = mlxsw_sp_ports_create(mlxsw_sp);
	if (err) {
		dev_err(mlxsw_sp->bus_info->dev, "Failed to create ports\n");
		goto err_ports_create;
	}

	return 0;

err_ports_create:
	rhashtable_destroy(&mlxsw_sp->sample_trigger_ht);
err_sample_trigger_init:
	mlxsw_sp_port_module_info_fini(mlxsw_sp);
err_port_module_info_init:
	mlxsw_sp_dpipe_fini(mlxsw_sp);
err_dpipe_init:
	unregister_netdevice_notifier_net(mlxsw_sp_net(mlxsw_sp),
					  &mlxsw_sp->netdevice_nb);
err_netdev_notifier:
	if (mlxsw_sp->clock)
		mlxsw_sp->ptp_ops->fini(mlxsw_sp->ptp_state);
err_ptp_init:
	if (mlxsw_sp->clock)
		mlxsw_sp->ptp_ops->clock_fini(mlxsw_sp->clock);
err_ptp_clock_init:
	mlxsw_sp_router_fini(mlxsw_sp);
err_router_init:
	mlxsw_sp_acl_fini(mlxsw_sp);
err_acl_init:
	mlxsw_sp_nve_fini(mlxsw_sp);
err_nve_init:
	mlxsw_sp_afa_fini(mlxsw_sp);
err_afa_init:
	mlxsw_sp_counter_pool_fini(mlxsw_sp);
err_counter_pool_init:
	mlxsw_sp_switchdev_fini(mlxsw_sp);
err_switchdev_init:
	mlxsw_sp_span_fini(mlxsw_sp);
err_span_init:
	mlxsw_sp_lag_fini(mlxsw_sp);
err_lag_init:
	mlxsw_sp_buffers_fini(mlxsw_sp);
err_buffers_init:
	mlxsw_sp_devlink_traps_fini(mlxsw_sp);
err_devlink_traps_init:
	mlxsw_sp_traps_fini(mlxsw_sp);
err_traps_init:
	mlxsw_sp_policers_fini(mlxsw_sp);
err_policers_init:
	mlxsw_sp_fids_fini(mlxsw_sp);
err_fids_init:
	mlxsw_sp_kvdl_fini(mlxsw_sp);
	mlxsw_sp_parsing_fini(mlxsw_sp);
	return err;
}

static int mlxsw_sp1_init(struct mlxsw_core *mlxsw_core,
			  const struct mlxsw_bus_info *mlxsw_bus_info,
			  struct netlink_ext_ack *extack)
{
	struct mlxsw_sp *mlxsw_sp = mlxsw_core_driver_priv(mlxsw_core);

	mlxsw_sp->switchdev_ops = &mlxsw_sp1_switchdev_ops;
	mlxsw_sp->kvdl_ops = &mlxsw_sp1_kvdl_ops;
	mlxsw_sp->afa_ops = &mlxsw_sp1_act_afa_ops;
	mlxsw_sp->afk_ops = &mlxsw_sp1_afk_ops;
	mlxsw_sp->mr_tcam_ops = &mlxsw_sp1_mr_tcam_ops;
	mlxsw_sp->acl_rulei_ops = &mlxsw_sp1_acl_rulei_ops;
	mlxsw_sp->acl_tcam_ops = &mlxsw_sp1_acl_tcam_ops;
	mlxsw_sp->nve_ops_arr = mlxsw_sp1_nve_ops_arr;
	mlxsw_sp->mac_mask = mlxsw_sp1_mac_mask;
	mlxsw_sp->sb_vals = &mlxsw_sp1_sb_vals;
	mlxsw_sp->sb_ops = &mlxsw_sp1_sb_ops;
	mlxsw_sp->port_type_speed_ops = &mlxsw_sp1_port_type_speed_ops;
	mlxsw_sp->ptp_ops = &mlxsw_sp1_ptp_ops;
	mlxsw_sp->span_ops = &mlxsw_sp1_span_ops;
	mlxsw_sp->policer_core_ops = &mlxsw_sp1_policer_core_ops;
	mlxsw_sp->trap_ops = &mlxsw_sp1_trap_ops;
	mlxsw_sp->mall_ops = &mlxsw_sp1_mall_ops;
	mlxsw_sp->router_ops = &mlxsw_sp1_router_ops;
	mlxsw_sp->listeners = mlxsw_sp1_listener;
	mlxsw_sp->listeners_count = ARRAY_SIZE(mlxsw_sp1_listener);
	mlxsw_sp->lowest_shaper_bs = MLXSW_REG_QEEC_LOWEST_SHAPER_BS_SP1;

	return mlxsw_sp_init(mlxsw_core, mlxsw_bus_info, extack);
}

static int mlxsw_sp2_init(struct mlxsw_core *mlxsw_core,
			  const struct mlxsw_bus_info *mlxsw_bus_info,
			  struct netlink_ext_ack *extack)
{
	struct mlxsw_sp *mlxsw_sp = mlxsw_core_driver_priv(mlxsw_core);

	mlxsw_sp->switchdev_ops = &mlxsw_sp2_switchdev_ops;
	mlxsw_sp->kvdl_ops = &mlxsw_sp2_kvdl_ops;
	mlxsw_sp->afa_ops = &mlxsw_sp2_act_afa_ops;
	mlxsw_sp->afk_ops = &mlxsw_sp2_afk_ops;
	mlxsw_sp->mr_tcam_ops = &mlxsw_sp2_mr_tcam_ops;
	mlxsw_sp->acl_rulei_ops = &mlxsw_sp2_acl_rulei_ops;
	mlxsw_sp->acl_tcam_ops = &mlxsw_sp2_acl_tcam_ops;
	mlxsw_sp->nve_ops_arr = mlxsw_sp2_nve_ops_arr;
	mlxsw_sp->mac_mask = mlxsw_sp2_mac_mask;
	mlxsw_sp->sb_vals = &mlxsw_sp2_sb_vals;
	mlxsw_sp->sb_ops = &mlxsw_sp2_sb_ops;
	mlxsw_sp->port_type_speed_ops = &mlxsw_sp2_port_type_speed_ops;
	mlxsw_sp->ptp_ops = &mlxsw_sp2_ptp_ops;
	mlxsw_sp->span_ops = &mlxsw_sp2_span_ops;
	mlxsw_sp->policer_core_ops = &mlxsw_sp2_policer_core_ops;
	mlxsw_sp->trap_ops = &mlxsw_sp2_trap_ops;
	mlxsw_sp->mall_ops = &mlxsw_sp2_mall_ops;
	mlxsw_sp->router_ops = &mlxsw_sp2_router_ops;
	mlxsw_sp->lowest_shaper_bs = MLXSW_REG_QEEC_LOWEST_SHAPER_BS_SP2;

	return mlxsw_sp_init(mlxsw_core, mlxsw_bus_info, extack);
}

static int mlxsw_sp3_init(struct mlxsw_core *mlxsw_core,
			  const struct mlxsw_bus_info *mlxsw_bus_info,
			  struct netlink_ext_ack *extack)
{
	struct mlxsw_sp *mlxsw_sp = mlxsw_core_driver_priv(mlxsw_core);

	mlxsw_sp->switchdev_ops = &mlxsw_sp2_switchdev_ops;
	mlxsw_sp->kvdl_ops = &mlxsw_sp2_kvdl_ops;
	mlxsw_sp->afa_ops = &mlxsw_sp2_act_afa_ops;
	mlxsw_sp->afk_ops = &mlxsw_sp2_afk_ops;
	mlxsw_sp->mr_tcam_ops = &mlxsw_sp2_mr_tcam_ops;
	mlxsw_sp->acl_rulei_ops = &mlxsw_sp2_acl_rulei_ops;
	mlxsw_sp->acl_tcam_ops = &mlxsw_sp2_acl_tcam_ops;
	mlxsw_sp->nve_ops_arr = mlxsw_sp2_nve_ops_arr;
	mlxsw_sp->mac_mask = mlxsw_sp2_mac_mask;
	mlxsw_sp->sb_vals = &mlxsw_sp2_sb_vals;
	mlxsw_sp->sb_ops = &mlxsw_sp3_sb_ops;
	mlxsw_sp->port_type_speed_ops = &mlxsw_sp2_port_type_speed_ops;
	mlxsw_sp->ptp_ops = &mlxsw_sp2_ptp_ops;
	mlxsw_sp->span_ops = &mlxsw_sp3_span_ops;
	mlxsw_sp->policer_core_ops = &mlxsw_sp2_policer_core_ops;
	mlxsw_sp->trap_ops = &mlxsw_sp2_trap_ops;
	mlxsw_sp->mall_ops = &mlxsw_sp2_mall_ops;
	mlxsw_sp->router_ops = &mlxsw_sp2_router_ops;
	mlxsw_sp->lowest_shaper_bs = MLXSW_REG_QEEC_LOWEST_SHAPER_BS_SP3;

	return mlxsw_sp_init(mlxsw_core, mlxsw_bus_info, extack);
}

static void mlxsw_sp_fini(struct mlxsw_core *mlxsw_core)
{
	struct mlxsw_sp *mlxsw_sp = mlxsw_core_driver_priv(mlxsw_core);

	mlxsw_sp_ports_remove(mlxsw_sp);
	rhashtable_destroy(&mlxsw_sp->sample_trigger_ht);
	mlxsw_sp_port_module_info_fini(mlxsw_sp);
	mlxsw_sp_dpipe_fini(mlxsw_sp);
	unregister_netdevice_notifier_net(mlxsw_sp_net(mlxsw_sp),
					  &mlxsw_sp->netdevice_nb);
	if (mlxsw_sp->clock) {
		mlxsw_sp->ptp_ops->fini(mlxsw_sp->ptp_state);
		mlxsw_sp->ptp_ops->clock_fini(mlxsw_sp->clock);
	}
	mlxsw_sp_router_fini(mlxsw_sp);
	mlxsw_sp_acl_fini(mlxsw_sp);
	mlxsw_sp_nve_fini(mlxsw_sp);
	mlxsw_sp_afa_fini(mlxsw_sp);
	mlxsw_sp_counter_pool_fini(mlxsw_sp);
	mlxsw_sp_switchdev_fini(mlxsw_sp);
	mlxsw_sp_span_fini(mlxsw_sp);
	mlxsw_sp_lag_fini(mlxsw_sp);
	mlxsw_sp_buffers_fini(mlxsw_sp);
	mlxsw_sp_devlink_traps_fini(mlxsw_sp);
	mlxsw_sp_traps_fini(mlxsw_sp);
	mlxsw_sp_policers_fini(mlxsw_sp);
	mlxsw_sp_fids_fini(mlxsw_sp);
	mlxsw_sp_kvdl_fini(mlxsw_sp);
	mlxsw_sp_parsing_fini(mlxsw_sp);
}

/* Per-FID flood tables are used for both "true" 802.1D FIDs and emulated
 * 802.1Q FIDs
 */
#define MLXSW_SP_FID_FLOOD_TABLE_SIZE	(MLXSW_SP_FID_8021D_MAX + \
					 VLAN_VID_MASK - 1)

static const struct mlxsw_config_profile mlxsw_sp1_config_profile = {
	.used_max_mid			= 1,
	.max_mid			= MLXSW_SP_MID_MAX,
	.used_flood_tables		= 1,
	.used_flood_mode		= 1,
	.flood_mode			= 3,
	.max_fid_flood_tables		= 3,
	.fid_flood_table_size		= MLXSW_SP_FID_FLOOD_TABLE_SIZE,
	.used_max_ib_mc			= 1,
	.max_ib_mc			= 0,
	.used_max_pkey			= 1,
	.max_pkey			= 0,
	.used_kvd_sizes			= 1,
	.kvd_hash_single_parts		= 59,
	.kvd_hash_double_parts		= 41,
	.kvd_linear_size		= MLXSW_SP_KVD_LINEAR_SIZE,
	.swid_config			= {
		{
			.used_type	= 1,
			.type		= MLXSW_PORT_SWID_TYPE_ETH,
		}
	},
};

static const struct mlxsw_config_profile mlxsw_sp2_config_profile = {
	.used_max_mid			= 1,
	.max_mid			= MLXSW_SP_MID_MAX,
	.used_flood_tables		= 1,
	.used_flood_mode		= 1,
	.flood_mode			= 3,
	.max_fid_flood_tables		= 3,
	.fid_flood_table_size		= MLXSW_SP_FID_FLOOD_TABLE_SIZE,
	.used_max_ib_mc			= 1,
	.max_ib_mc			= 0,
	.used_max_pkey			= 1,
	.max_pkey			= 0,
	.used_kvh_xlt_cache_mode	= 1,
	.kvh_xlt_cache_mode		= 1,
	.swid_config			= {
		{
			.used_type	= 1,
			.type		= MLXSW_PORT_SWID_TYPE_ETH,
		}
	},
};

static void
mlxsw_sp_resource_size_params_prepare(struct mlxsw_core *mlxsw_core,
				      struct devlink_resource_size_params *kvd_size_params,
				      struct devlink_resource_size_params *linear_size_params,
				      struct devlink_resource_size_params *hash_double_size_params,
				      struct devlink_resource_size_params *hash_single_size_params)
{
	u32 single_size_min = MLXSW_CORE_RES_GET(mlxsw_core,
						 KVD_SINGLE_MIN_SIZE);
	u32 double_size_min = MLXSW_CORE_RES_GET(mlxsw_core,
						 KVD_DOUBLE_MIN_SIZE);
	u32 kvd_size = MLXSW_CORE_RES_GET(mlxsw_core, KVD_SIZE);
	u32 linear_size_min = 0;

	devlink_resource_size_params_init(kvd_size_params, kvd_size, kvd_size,
					  MLXSW_SP_KVD_GRANULARITY,
					  DEVLINK_RESOURCE_UNIT_ENTRY);
	devlink_resource_size_params_init(linear_size_params, linear_size_min,
					  kvd_size - single_size_min -
					  double_size_min,
					  MLXSW_SP_KVD_GRANULARITY,
					  DEVLINK_RESOURCE_UNIT_ENTRY);
	devlink_resource_size_params_init(hash_double_size_params,
					  double_size_min,
					  kvd_size - single_size_min -
					  linear_size_min,
					  MLXSW_SP_KVD_GRANULARITY,
					  DEVLINK_RESOURCE_UNIT_ENTRY);
	devlink_resource_size_params_init(hash_single_size_params,
					  single_size_min,
					  kvd_size - double_size_min -
					  linear_size_min,
					  MLXSW_SP_KVD_GRANULARITY,
					  DEVLINK_RESOURCE_UNIT_ENTRY);
}

static int mlxsw_sp1_resources_kvd_register(struct mlxsw_core *mlxsw_core)
{
	struct devlink *devlink = priv_to_devlink(mlxsw_core);
	struct devlink_resource_size_params hash_single_size_params;
	struct devlink_resource_size_params hash_double_size_params;
	struct devlink_resource_size_params linear_size_params;
	struct devlink_resource_size_params kvd_size_params;
	u32 kvd_size, single_size, double_size, linear_size;
	const struct mlxsw_config_profile *profile;
	int err;

	profile = &mlxsw_sp1_config_profile;
	if (!MLXSW_CORE_RES_VALID(mlxsw_core, KVD_SIZE))
		return -EIO;

	mlxsw_sp_resource_size_params_prepare(mlxsw_core, &kvd_size_params,
					      &linear_size_params,
					      &hash_double_size_params,
					      &hash_single_size_params);

	kvd_size = MLXSW_CORE_RES_GET(mlxsw_core, KVD_SIZE);
	err = devlink_resource_register(devlink, MLXSW_SP_RESOURCE_NAME_KVD,
					kvd_size, MLXSW_SP_RESOURCE_KVD,
					DEVLINK_RESOURCE_ID_PARENT_TOP,
					&kvd_size_params);
	if (err)
		return err;

	linear_size = profile->kvd_linear_size;
	err = devlink_resource_register(devlink, MLXSW_SP_RESOURCE_NAME_KVD_LINEAR,
					linear_size,
					MLXSW_SP_RESOURCE_KVD_LINEAR,
					MLXSW_SP_RESOURCE_KVD,
					&linear_size_params);
	if (err)
		return err;

	err = mlxsw_sp1_kvdl_resources_register(mlxsw_core);
	if  (err)
		return err;

	double_size = kvd_size - linear_size;
	double_size *= profile->kvd_hash_double_parts;
	double_size /= profile->kvd_hash_double_parts +
		       profile->kvd_hash_single_parts;
	double_size = rounddown(double_size, MLXSW_SP_KVD_GRANULARITY);
	err = devlink_resource_register(devlink, MLXSW_SP_RESOURCE_NAME_KVD_HASH_DOUBLE,
					double_size,
					MLXSW_SP_RESOURCE_KVD_HASH_DOUBLE,
					MLXSW_SP_RESOURCE_KVD,
					&hash_double_size_params);
	if (err)
		return err;

	single_size = kvd_size - double_size - linear_size;
	err = devlink_resource_register(devlink, MLXSW_SP_RESOURCE_NAME_KVD_HASH_SINGLE,
					single_size,
					MLXSW_SP_RESOURCE_KVD_HASH_SINGLE,
					MLXSW_SP_RESOURCE_KVD,
					&hash_single_size_params);
	if (err)
		return err;

	return 0;
}

static int mlxsw_sp2_resources_kvd_register(struct mlxsw_core *mlxsw_core)
{
	struct devlink *devlink = priv_to_devlink(mlxsw_core);
	struct devlink_resource_size_params kvd_size_params;
	u32 kvd_size;

	if (!MLXSW_CORE_RES_VALID(mlxsw_core, KVD_SIZE))
		return -EIO;

	kvd_size = MLXSW_CORE_RES_GET(mlxsw_core, KVD_SIZE);
	devlink_resource_size_params_init(&kvd_size_params, kvd_size, kvd_size,
					  MLXSW_SP_KVD_GRANULARITY,
					  DEVLINK_RESOURCE_UNIT_ENTRY);

	return devlink_resource_register(devlink, MLXSW_SP_RESOURCE_NAME_KVD,
					 kvd_size, MLXSW_SP_RESOURCE_KVD,
					 DEVLINK_RESOURCE_ID_PARENT_TOP,
					 &kvd_size_params);
}

static int mlxsw_sp_resources_span_register(struct mlxsw_core *mlxsw_core)
{
	struct devlink *devlink = priv_to_devlink(mlxsw_core);
	struct devlink_resource_size_params span_size_params;
	u32 max_span;

	if (!MLXSW_CORE_RES_VALID(mlxsw_core, MAX_SPAN))
		return -EIO;

	max_span = MLXSW_CORE_RES_GET(mlxsw_core, MAX_SPAN);
	devlink_resource_size_params_init(&span_size_params, max_span, max_span,
					  1, DEVLINK_RESOURCE_UNIT_ENTRY);

	return devlink_resource_register(devlink, MLXSW_SP_RESOURCE_NAME_SPAN,
					 max_span, MLXSW_SP_RESOURCE_SPAN,
					 DEVLINK_RESOURCE_ID_PARENT_TOP,
					 &span_size_params);
}

static int
mlxsw_sp_resources_rif_mac_profile_register(struct mlxsw_core *mlxsw_core)
{
	struct devlink *devlink = priv_to_devlink(mlxsw_core);
	struct devlink_resource_size_params size_params;
	u8 max_rif_mac_profiles;

	if (!MLXSW_CORE_RES_VALID(mlxsw_core, MAX_RIF_MAC_PROFILES))
		max_rif_mac_profiles = 1;
	else
		max_rif_mac_profiles = MLXSW_CORE_RES_GET(mlxsw_core,
							  MAX_RIF_MAC_PROFILES);
	devlink_resource_size_params_init(&size_params, max_rif_mac_profiles,
					  max_rif_mac_profiles, 1,
					  DEVLINK_RESOURCE_UNIT_ENTRY);

	return devlink_resource_register(devlink,
					 "rif_mac_profiles",
					 max_rif_mac_profiles,
					 MLXSW_SP_RESOURCE_RIF_MAC_PROFILES,
					 DEVLINK_RESOURCE_ID_PARENT_TOP,
					 &size_params);
}

static int mlxsw_sp1_resources_register(struct mlxsw_core *mlxsw_core)
{
	int err;

	err = mlxsw_sp1_resources_kvd_register(mlxsw_core);
	if (err)
		return err;

	err = mlxsw_sp_resources_span_register(mlxsw_core);
	if (err)
		goto err_resources_span_register;

	err = mlxsw_sp_counter_resources_register(mlxsw_core);
	if (err)
		goto err_resources_counter_register;

	err = mlxsw_sp_policer_resources_register(mlxsw_core);
	if (err)
		goto err_policer_resources_register;

	err = mlxsw_sp_resources_rif_mac_profile_register(mlxsw_core);
	if (err)
		goto err_resources_rif_mac_profile_register;

	return 0;

err_resources_rif_mac_profile_register:
err_policer_resources_register:
err_resources_counter_register:
err_resources_span_register:
	devlink_resources_unregister(priv_to_devlink(mlxsw_core), NULL);
	return err;
}

static int mlxsw_sp2_resources_register(struct mlxsw_core *mlxsw_core)
{
	int err;

	err = mlxsw_sp2_resources_kvd_register(mlxsw_core);
	if (err)
		return err;

	err = mlxsw_sp_resources_span_register(mlxsw_core);
	if (err)
		goto err_resources_span_register;

	err = mlxsw_sp_counter_resources_register(mlxsw_core);
	if (err)
		goto err_resources_counter_register;

	err = mlxsw_sp_policer_resources_register(mlxsw_core);
	if (err)
		goto err_policer_resources_register;

	err = mlxsw_sp_resources_rif_mac_profile_register(mlxsw_core);
	if (err)
		goto err_resources_rif_mac_profile_register;

	return 0;

err_resources_rif_mac_profile_register:
err_policer_resources_register:
err_resources_counter_register:
err_resources_span_register:
	devlink_resources_unregister(priv_to_devlink(mlxsw_core), NULL);
	return err;
}

static int mlxsw_sp_kvd_sizes_get(struct mlxsw_core *mlxsw_core,
				  const struct mlxsw_config_profile *profile,
				  u64 *p_single_size, u64 *p_double_size,
				  u64 *p_linear_size)
{
	struct devlink *devlink = priv_to_devlink(mlxsw_core);
	u32 double_size;
	int err;

	if (!MLXSW_CORE_RES_VALID(mlxsw_core, KVD_SINGLE_MIN_SIZE) ||
	    !MLXSW_CORE_RES_VALID(mlxsw_core, KVD_DOUBLE_MIN_SIZE))
		return -EIO;

	/* The hash part is what left of the kvd without the
	 * linear part. It is split to the single size and
	 * double size by the parts ratio from the profile.
	 * Both sizes must be a multiplications of the
	 * granularity from the profile. In case the user
	 * provided the sizes they are obtained via devlink.
	 */
	err = devlink_resource_size_get(devlink,
					MLXSW_SP_RESOURCE_KVD_LINEAR,
					p_linear_size);
	if (err)
		*p_linear_size = profile->kvd_linear_size;

	err = devlink_resource_size_get(devlink,
					MLXSW_SP_RESOURCE_KVD_HASH_DOUBLE,
					p_double_size);
	if (err) {
		double_size = MLXSW_CORE_RES_GET(mlxsw_core, KVD_SIZE) -
			      *p_linear_size;
		double_size *= profile->kvd_hash_double_parts;
		double_size /= profile->kvd_hash_double_parts +
			       profile->kvd_hash_single_parts;
		*p_double_size = rounddown(double_size,
					   MLXSW_SP_KVD_GRANULARITY);
	}

	err = devlink_resource_size_get(devlink,
					MLXSW_SP_RESOURCE_KVD_HASH_SINGLE,
					p_single_size);
	if (err)
		*p_single_size = MLXSW_CORE_RES_GET(mlxsw_core, KVD_SIZE) -
				 *p_double_size - *p_linear_size;

	/* Check results are legal. */
	if (*p_single_size < MLXSW_CORE_RES_GET(mlxsw_core, KVD_SINGLE_MIN_SIZE) ||
	    *p_double_size < MLXSW_CORE_RES_GET(mlxsw_core, KVD_DOUBLE_MIN_SIZE) ||
	    MLXSW_CORE_RES_GET(mlxsw_core, KVD_SIZE) < *p_linear_size)
		return -EIO;

	return 0;
}

static int
mlxsw_sp_params_acl_region_rehash_intrvl_get(struct devlink *devlink, u32 id,
					     struct devlink_param_gset_ctx *ctx)
{
	struct mlxsw_core *mlxsw_core = devlink_priv(devlink);
	struct mlxsw_sp *mlxsw_sp = mlxsw_core_driver_priv(mlxsw_core);

	ctx->val.vu32 = mlxsw_sp_acl_region_rehash_intrvl_get(mlxsw_sp);
	return 0;
}

static int
mlxsw_sp_params_acl_region_rehash_intrvl_set(struct devlink *devlink, u32 id,
					     struct devlink_param_gset_ctx *ctx)
{
	struct mlxsw_core *mlxsw_core = devlink_priv(devlink);
	struct mlxsw_sp *mlxsw_sp = mlxsw_core_driver_priv(mlxsw_core);

	return mlxsw_sp_acl_region_rehash_intrvl_set(mlxsw_sp, ctx->val.vu32);
}

static const struct devlink_param mlxsw_sp2_devlink_params[] = {
	DEVLINK_PARAM_DRIVER(MLXSW_DEVLINK_PARAM_ID_ACL_REGION_REHASH_INTERVAL,
			     "acl_region_rehash_interval",
			     DEVLINK_PARAM_TYPE_U32,
			     BIT(DEVLINK_PARAM_CMODE_RUNTIME),
			     mlxsw_sp_params_acl_region_rehash_intrvl_get,
			     mlxsw_sp_params_acl_region_rehash_intrvl_set,
			     NULL),
};

static int mlxsw_sp2_params_register(struct mlxsw_core *mlxsw_core)
{
	struct devlink *devlink = priv_to_devlink(mlxsw_core);
	union devlink_param_value value;
	int err;

	err = devlink_params_register(devlink, mlxsw_sp2_devlink_params,
				      ARRAY_SIZE(mlxsw_sp2_devlink_params));
	if (err)
		return err;

	value.vu32 = 0;
	devlink_param_driverinit_value_set(devlink,
					   MLXSW_DEVLINK_PARAM_ID_ACL_REGION_REHASH_INTERVAL,
					   value);
	return 0;
}

static void mlxsw_sp2_params_unregister(struct mlxsw_core *mlxsw_core)
{
	devlink_params_unregister(priv_to_devlink(mlxsw_core),
				  mlxsw_sp2_devlink_params,
				  ARRAY_SIZE(mlxsw_sp2_devlink_params));
}

static void mlxsw_sp_ptp_transmitted(struct mlxsw_core *mlxsw_core,
				     struct sk_buff *skb, u8 local_port)
{
	struct mlxsw_sp *mlxsw_sp = mlxsw_core_driver_priv(mlxsw_core);

	skb_pull(skb, MLXSW_TXHDR_LEN);
	mlxsw_sp->ptp_ops->transmitted(mlxsw_sp, skb, local_port);
}

static struct mlxsw_driver mlxsw_sp1_driver = {
	.kind				= mlxsw_sp1_driver_name,
	.priv_size			= sizeof(struct mlxsw_sp),
	.fw_req_rev			= &mlxsw_sp1_fw_rev,
	.fw_filename			= MLXSW_SP1_FW_FILENAME,
	.init				= mlxsw_sp1_init,
	.fini				= mlxsw_sp_fini,
	.basic_trap_groups_set		= mlxsw_sp_basic_trap_groups_set,
	.port_split			= mlxsw_sp_port_split,
	.port_unsplit			= mlxsw_sp_port_unsplit,
	.sb_pool_get			= mlxsw_sp_sb_pool_get,
	.sb_pool_set			= mlxsw_sp_sb_pool_set,
	.sb_port_pool_get		= mlxsw_sp_sb_port_pool_get,
	.sb_port_pool_set		= mlxsw_sp_sb_port_pool_set,
	.sb_tc_pool_bind_get		= mlxsw_sp_sb_tc_pool_bind_get,
	.sb_tc_pool_bind_set		= mlxsw_sp_sb_tc_pool_bind_set,
	.sb_occ_snapshot		= mlxsw_sp_sb_occ_snapshot,
	.sb_occ_max_clear		= mlxsw_sp_sb_occ_max_clear,
	.sb_occ_port_pool_get		= mlxsw_sp_sb_occ_port_pool_get,
	.sb_occ_tc_port_bind_get	= mlxsw_sp_sb_occ_tc_port_bind_get,
	.trap_init			= mlxsw_sp_trap_init,
	.trap_fini			= mlxsw_sp_trap_fini,
	.trap_action_set		= mlxsw_sp_trap_action_set,
	.trap_group_init		= mlxsw_sp_trap_group_init,
	.trap_group_set			= mlxsw_sp_trap_group_set,
	.trap_policer_init		= mlxsw_sp_trap_policer_init,
	.trap_policer_fini		= mlxsw_sp_trap_policer_fini,
	.trap_policer_set		= mlxsw_sp_trap_policer_set,
	.trap_policer_counter_get	= mlxsw_sp_trap_policer_counter_get,
	.txhdr_construct		= mlxsw_sp_txhdr_construct,
	.resources_register		= mlxsw_sp1_resources_register,
	.kvd_sizes_get			= mlxsw_sp_kvd_sizes_get,
	.ptp_transmitted		= mlxsw_sp_ptp_transmitted,
	.txhdr_len			= MLXSW_TXHDR_LEN,
	.profile			= &mlxsw_sp1_config_profile,
	.res_query_enabled		= true,
	.fw_fatal_enabled		= true,
	.temp_warn_enabled		= true,
};

static struct mlxsw_driver mlxsw_sp2_driver = {
	.kind				= mlxsw_sp2_driver_name,
	.priv_size			= sizeof(struct mlxsw_sp),
	.fw_req_rev			= &mlxsw_sp2_fw_rev,
	.fw_filename			= MLXSW_SP2_FW_FILENAME,
	.init				= mlxsw_sp2_init,
	.fini				= mlxsw_sp_fini,
	.basic_trap_groups_set		= mlxsw_sp_basic_trap_groups_set,
	.port_split			= mlxsw_sp_port_split,
	.port_unsplit			= mlxsw_sp_port_unsplit,
	.sb_pool_get			= mlxsw_sp_sb_pool_get,
	.sb_pool_set			= mlxsw_sp_sb_pool_set,
	.sb_port_pool_get		= mlxsw_sp_sb_port_pool_get,
	.sb_port_pool_set		= mlxsw_sp_sb_port_pool_set,
	.sb_tc_pool_bind_get		= mlxsw_sp_sb_tc_pool_bind_get,
	.sb_tc_pool_bind_set		= mlxsw_sp_sb_tc_pool_bind_set,
	.sb_occ_snapshot		= mlxsw_sp_sb_occ_snapshot,
	.sb_occ_max_clear		= mlxsw_sp_sb_occ_max_clear,
	.sb_occ_port_pool_get		= mlxsw_sp_sb_occ_port_pool_get,
	.sb_occ_tc_port_bind_get	= mlxsw_sp_sb_occ_tc_port_bind_get,
	.trap_init			= mlxsw_sp_trap_init,
	.trap_fini			= mlxsw_sp_trap_fini,
	.trap_action_set		= mlxsw_sp_trap_action_set,
	.trap_group_init		= mlxsw_sp_trap_group_init,
	.trap_group_set			= mlxsw_sp_trap_group_set,
	.trap_policer_init		= mlxsw_sp_trap_policer_init,
	.trap_policer_fini		= mlxsw_sp_trap_policer_fini,
	.trap_policer_set		= mlxsw_sp_trap_policer_set,
	.trap_policer_counter_get	= mlxsw_sp_trap_policer_counter_get,
	.txhdr_construct		= mlxsw_sp_txhdr_construct,
	.resources_register		= mlxsw_sp2_resources_register,
	.params_register		= mlxsw_sp2_params_register,
	.params_unregister		= mlxsw_sp2_params_unregister,
	.ptp_transmitted		= mlxsw_sp_ptp_transmitted,
	.txhdr_len			= MLXSW_TXHDR_LEN,
	.profile			= &mlxsw_sp2_config_profile,
	.res_query_enabled		= true,
	.fw_fatal_enabled		= true,
	.temp_warn_enabled		= true,
};

static struct mlxsw_driver mlxsw_sp3_driver = {
	.kind				= mlxsw_sp3_driver_name,
	.priv_size			= sizeof(struct mlxsw_sp),
	.fw_req_rev			= &mlxsw_sp3_fw_rev,
	.fw_filename			= MLXSW_SP3_FW_FILENAME,
	.init				= mlxsw_sp3_init,
	.fini				= mlxsw_sp_fini,
	.basic_trap_groups_set		= mlxsw_sp_basic_trap_groups_set,
	.port_split			= mlxsw_sp_port_split,
	.port_unsplit			= mlxsw_sp_port_unsplit,
	.sb_pool_get			= mlxsw_sp_sb_pool_get,
	.sb_pool_set			= mlxsw_sp_sb_pool_set,
	.sb_port_pool_get		= mlxsw_sp_sb_port_pool_get,
	.sb_port_pool_set		= mlxsw_sp_sb_port_pool_set,
	.sb_tc_pool_bind_get		= mlxsw_sp_sb_tc_pool_bind_get,
	.sb_tc_pool_bind_set		= mlxsw_sp_sb_tc_pool_bind_set,
	.sb_occ_snapshot		= mlxsw_sp_sb_occ_snapshot,
	.sb_occ_max_clear		= mlxsw_sp_sb_occ_max_clear,
	.sb_occ_port_pool_get		= mlxsw_sp_sb_occ_port_pool_get,
	.sb_occ_tc_port_bind_get	= mlxsw_sp_sb_occ_tc_port_bind_get,
	.trap_init			= mlxsw_sp_trap_init,
	.trap_fini			= mlxsw_sp_trap_fini,
	.trap_action_set		= mlxsw_sp_trap_action_set,
	.trap_group_init		= mlxsw_sp_trap_group_init,
	.trap_group_set			= mlxsw_sp_trap_group_set,
	.trap_policer_init		= mlxsw_sp_trap_policer_init,
	.trap_policer_fini		= mlxsw_sp_trap_policer_fini,
	.trap_policer_set		= mlxsw_sp_trap_policer_set,
	.trap_policer_counter_get	= mlxsw_sp_trap_policer_counter_get,
	.txhdr_construct		= mlxsw_sp_txhdr_construct,
	.resources_register		= mlxsw_sp2_resources_register,
	.params_register		= mlxsw_sp2_params_register,
	.params_unregister		= mlxsw_sp2_params_unregister,
	.ptp_transmitted		= mlxsw_sp_ptp_transmitted,
	.txhdr_len			= MLXSW_TXHDR_LEN,
	.profile			= &mlxsw_sp2_config_profile,
	.res_query_enabled		= true,
	.fw_fatal_enabled		= true,
	.temp_warn_enabled		= true,
};

bool mlxsw_sp_port_dev_check(const struct net_device *dev)
{
	return dev->netdev_ops == &mlxsw_sp_port_netdev_ops;
}

static int mlxsw_sp_lower_dev_walk(struct net_device *lower_dev,
				   struct netdev_nested_priv *priv)
{
	int ret = 0;

	if (mlxsw_sp_port_dev_check(lower_dev)) {
		priv->data = (void *)netdev_priv(lower_dev);
		ret = 1;
	}

	return ret;
}

struct mlxsw_sp_port *mlxsw_sp_port_dev_lower_find(struct net_device *dev)
{
	struct netdev_nested_priv priv = {
		.data = NULL,
	};

	if (mlxsw_sp_port_dev_check(dev))
		return netdev_priv(dev);

	netdev_walk_all_lower_dev(dev, mlxsw_sp_lower_dev_walk, &priv);

	return (struct mlxsw_sp_port *)priv.data;
}

struct mlxsw_sp *mlxsw_sp_lower_get(struct net_device *dev)
{
	struct mlxsw_sp_port *mlxsw_sp_port;

	mlxsw_sp_port = mlxsw_sp_port_dev_lower_find(dev);
	return mlxsw_sp_port ? mlxsw_sp_port->mlxsw_sp : NULL;
}

struct mlxsw_sp_port *mlxsw_sp_port_dev_lower_find_rcu(struct net_device *dev)
{
	struct netdev_nested_priv priv = {
		.data = NULL,
	};

	if (mlxsw_sp_port_dev_check(dev))
		return netdev_priv(dev);

	netdev_walk_all_lower_dev_rcu(dev, mlxsw_sp_lower_dev_walk,
				      &priv);

	return (struct mlxsw_sp_port *)priv.data;
}

struct mlxsw_sp_port *mlxsw_sp_port_lower_dev_hold(struct net_device *dev)
{
	struct mlxsw_sp_port *mlxsw_sp_port;

	rcu_read_lock();
	mlxsw_sp_port = mlxsw_sp_port_dev_lower_find_rcu(dev);
	if (mlxsw_sp_port)
		dev_hold(mlxsw_sp_port->dev);
	rcu_read_unlock();
	return mlxsw_sp_port;
}

void mlxsw_sp_port_dev_put(struct mlxsw_sp_port *mlxsw_sp_port)
{
	dev_put(mlxsw_sp_port->dev);
}

int mlxsw_sp_parsing_depth_inc(struct mlxsw_sp *mlxsw_sp)
{
	char mprs_pl[MLXSW_REG_MPRS_LEN];
	int err = 0;

	mutex_lock(&mlxsw_sp->parsing.lock);

	if (refcount_inc_not_zero(&mlxsw_sp->parsing.parsing_depth_ref))
		goto out_unlock;

	mlxsw_reg_mprs_pack(mprs_pl, MLXSW_SP_INCREASED_PARSING_DEPTH,
			    mlxsw_sp->parsing.vxlan_udp_dport);
	err = mlxsw_reg_write(mlxsw_sp->core, MLXSW_REG(mprs), mprs_pl);
	if (err)
		goto out_unlock;

	mlxsw_sp->parsing.parsing_depth = MLXSW_SP_INCREASED_PARSING_DEPTH;
	refcount_set(&mlxsw_sp->parsing.parsing_depth_ref, 1);

out_unlock:
	mutex_unlock(&mlxsw_sp->parsing.lock);
	return err;
}

void mlxsw_sp_parsing_depth_dec(struct mlxsw_sp *mlxsw_sp)
{
	char mprs_pl[MLXSW_REG_MPRS_LEN];

	mutex_lock(&mlxsw_sp->parsing.lock);

	if (!refcount_dec_and_test(&mlxsw_sp->parsing.parsing_depth_ref))
		goto out_unlock;

	mlxsw_reg_mprs_pack(mprs_pl, MLXSW_SP_DEFAULT_PARSING_DEPTH,
			    mlxsw_sp->parsing.vxlan_udp_dport);
	mlxsw_reg_write(mlxsw_sp->core, MLXSW_REG(mprs), mprs_pl);
	mlxsw_sp->parsing.parsing_depth = MLXSW_SP_DEFAULT_PARSING_DEPTH;

out_unlock:
	mutex_unlock(&mlxsw_sp->parsing.lock);
}

int mlxsw_sp_parsing_vxlan_udp_dport_set(struct mlxsw_sp *mlxsw_sp,
					 __be16 udp_dport)
{
	char mprs_pl[MLXSW_REG_MPRS_LEN];
	int err;

	mutex_lock(&mlxsw_sp->parsing.lock);

	mlxsw_reg_mprs_pack(mprs_pl, mlxsw_sp->parsing.parsing_depth,
			    be16_to_cpu(udp_dport));
	err = mlxsw_reg_write(mlxsw_sp->core, MLXSW_REG(mprs), mprs_pl);
	if (err)
		goto out_unlock;

	mlxsw_sp->parsing.vxlan_udp_dport = be16_to_cpu(udp_dport);

out_unlock:
	mutex_unlock(&mlxsw_sp->parsing.lock);
	return err;
}

static void
mlxsw_sp_port_lag_uppers_cleanup(struct mlxsw_sp_port *mlxsw_sp_port,
				 struct net_device *lag_dev)
{
	struct net_device *br_dev = netdev_master_upper_dev_get(lag_dev);
	struct net_device *upper_dev;
	struct list_head *iter;

	if (netif_is_bridge_port(lag_dev))
		mlxsw_sp_port_bridge_leave(mlxsw_sp_port, lag_dev, br_dev);

	netdev_for_each_upper_dev_rcu(lag_dev, upper_dev, iter) {
		if (!netif_is_bridge_port(upper_dev))
			continue;
		br_dev = netdev_master_upper_dev_get(upper_dev);
		mlxsw_sp_port_bridge_leave(mlxsw_sp_port, upper_dev, br_dev);
	}
}

static int mlxsw_sp_lag_create(struct mlxsw_sp *mlxsw_sp, u16 lag_id)
{
	char sldr_pl[MLXSW_REG_SLDR_LEN];

	mlxsw_reg_sldr_lag_create_pack(sldr_pl, lag_id);
	return mlxsw_reg_write(mlxsw_sp->core, MLXSW_REG(sldr), sldr_pl);
}

static int mlxsw_sp_lag_destroy(struct mlxsw_sp *mlxsw_sp, u16 lag_id)
{
	char sldr_pl[MLXSW_REG_SLDR_LEN];

	mlxsw_reg_sldr_lag_destroy_pack(sldr_pl, lag_id);
	return mlxsw_reg_write(mlxsw_sp->core, MLXSW_REG(sldr), sldr_pl);
}

static int mlxsw_sp_lag_col_port_add(struct mlxsw_sp_port *mlxsw_sp_port,
				     u16 lag_id, u8 port_index)
{
	struct mlxsw_sp *mlxsw_sp = mlxsw_sp_port->mlxsw_sp;
	char slcor_pl[MLXSW_REG_SLCOR_LEN];

	mlxsw_reg_slcor_port_add_pack(slcor_pl, mlxsw_sp_port->local_port,
				      lag_id, port_index);
	return mlxsw_reg_write(mlxsw_sp->core, MLXSW_REG(slcor), slcor_pl);
}

static int mlxsw_sp_lag_col_port_remove(struct mlxsw_sp_port *mlxsw_sp_port,
					u16 lag_id)
{
	struct mlxsw_sp *mlxsw_sp = mlxsw_sp_port->mlxsw_sp;
	char slcor_pl[MLXSW_REG_SLCOR_LEN];

	mlxsw_reg_slcor_port_remove_pack(slcor_pl, mlxsw_sp_port->local_port,
					 lag_id);
	return mlxsw_reg_write(mlxsw_sp->core, MLXSW_REG(slcor), slcor_pl);
}

static int mlxsw_sp_lag_col_port_enable(struct mlxsw_sp_port *mlxsw_sp_port,
					u16 lag_id)
{
	struct mlxsw_sp *mlxsw_sp = mlxsw_sp_port->mlxsw_sp;
	char slcor_pl[MLXSW_REG_SLCOR_LEN];

	mlxsw_reg_slcor_col_enable_pack(slcor_pl, mlxsw_sp_port->local_port,
					lag_id);
	return mlxsw_reg_write(mlxsw_sp->core, MLXSW_REG(slcor), slcor_pl);
}

static int mlxsw_sp_lag_col_port_disable(struct mlxsw_sp_port *mlxsw_sp_port,
					 u16 lag_id)
{
	struct mlxsw_sp *mlxsw_sp = mlxsw_sp_port->mlxsw_sp;
	char slcor_pl[MLXSW_REG_SLCOR_LEN];

	mlxsw_reg_slcor_col_disable_pack(slcor_pl, mlxsw_sp_port->local_port,
					 lag_id);
	return mlxsw_reg_write(mlxsw_sp->core, MLXSW_REG(slcor), slcor_pl);
}

static int mlxsw_sp_lag_index_get(struct mlxsw_sp *mlxsw_sp,
				  struct net_device *lag_dev,
				  u16 *p_lag_id)
{
	struct mlxsw_sp_upper *lag;
	int free_lag_id = -1;
	u64 max_lag;
	int i;

	max_lag = MLXSW_CORE_RES_GET(mlxsw_sp->core, MAX_LAG);
	for (i = 0; i < max_lag; i++) {
		lag = mlxsw_sp_lag_get(mlxsw_sp, i);
		if (lag->ref_count) {
			if (lag->dev == lag_dev) {
				*p_lag_id = i;
				return 0;
			}
		} else if (free_lag_id < 0) {
			free_lag_id = i;
		}
	}
	if (free_lag_id < 0)
		return -EBUSY;
	*p_lag_id = free_lag_id;
	return 0;
}

static bool
mlxsw_sp_master_lag_check(struct mlxsw_sp *mlxsw_sp,
			  struct net_device *lag_dev,
			  struct netdev_lag_upper_info *lag_upper_info,
			  struct netlink_ext_ack *extack)
{
	u16 lag_id;

	if (mlxsw_sp_lag_index_get(mlxsw_sp, lag_dev, &lag_id) != 0) {
		NL_SET_ERR_MSG_MOD(extack, "Exceeded number of supported LAG devices");
		return false;
	}
	if (lag_upper_info->tx_type != NETDEV_LAG_TX_TYPE_HASH) {
		NL_SET_ERR_MSG_MOD(extack, "LAG device using unsupported Tx type");
		return false;
	}
	return true;
}

static int mlxsw_sp_port_lag_index_get(struct mlxsw_sp *mlxsw_sp,
				       u16 lag_id, u8 *p_port_index)
{
	u64 max_lag_members;
	int i;

	max_lag_members = MLXSW_CORE_RES_GET(mlxsw_sp->core,
					     MAX_LAG_MEMBERS);
	for (i = 0; i < max_lag_members; i++) {
		if (!mlxsw_sp_port_lagged_get(mlxsw_sp, lag_id, i)) {
			*p_port_index = i;
			return 0;
		}
	}
	return -EBUSY;
}

static int mlxsw_sp_port_lag_join(struct mlxsw_sp_port *mlxsw_sp_port,
				  struct net_device *lag_dev,
				  struct netlink_ext_ack *extack)
{
	struct mlxsw_sp *mlxsw_sp = mlxsw_sp_port->mlxsw_sp;
	struct mlxsw_sp_upper *lag;
	u16 lag_id;
	u8 port_index;
	int err;

	err = mlxsw_sp_lag_index_get(mlxsw_sp, lag_dev, &lag_id);
	if (err)
		return err;
	lag = mlxsw_sp_lag_get(mlxsw_sp, lag_id);
	if (!lag->ref_count) {
		err = mlxsw_sp_lag_create(mlxsw_sp, lag_id);
		if (err)
			return err;
		lag->dev = lag_dev;
	}

	err = mlxsw_sp_port_lag_index_get(mlxsw_sp, lag_id, &port_index);
	if (err)
		return err;
	err = mlxsw_sp_lag_col_port_add(mlxsw_sp_port, lag_id, port_index);
	if (err)
		goto err_col_port_add;

	mlxsw_core_lag_mapping_set(mlxsw_sp->core, lag_id, port_index,
				   mlxsw_sp_port->local_port);
	mlxsw_sp_port->lag_id = lag_id;
	mlxsw_sp_port->lagged = 1;
	lag->ref_count++;

	/* Port is no longer usable as a router interface */
	if (mlxsw_sp_port->default_vlan->fid)
		mlxsw_sp_port_vlan_router_leave(mlxsw_sp_port->default_vlan);

	/* Join a router interface configured on the LAG, if exists */
	err = mlxsw_sp_port_vlan_router_join(mlxsw_sp_port->default_vlan,
					     lag_dev, extack);
	if (err)
		goto err_router_join;

	return 0;

err_router_join:
	lag->ref_count--;
	mlxsw_sp_port->lagged = 0;
	mlxsw_core_lag_mapping_clear(mlxsw_sp->core, lag_id,
				     mlxsw_sp_port->local_port);
	mlxsw_sp_lag_col_port_remove(mlxsw_sp_port, lag_id);
err_col_port_add:
	if (!lag->ref_count)
		mlxsw_sp_lag_destroy(mlxsw_sp, lag_id);
	return err;
}

static void mlxsw_sp_port_lag_leave(struct mlxsw_sp_port *mlxsw_sp_port,
				    struct net_device *lag_dev)
{
	struct mlxsw_sp *mlxsw_sp = mlxsw_sp_port->mlxsw_sp;
	u16 lag_id = mlxsw_sp_port->lag_id;
	struct mlxsw_sp_upper *lag;

	if (!mlxsw_sp_port->lagged)
		return;
	lag = mlxsw_sp_lag_get(mlxsw_sp, lag_id);
	WARN_ON(lag->ref_count == 0);

	mlxsw_sp_lag_col_port_remove(mlxsw_sp_port, lag_id);

	/* Any VLANs configured on the port are no longer valid */
	mlxsw_sp_port_vlan_flush(mlxsw_sp_port, false);
	mlxsw_sp_port_vlan_cleanup(mlxsw_sp_port->default_vlan);
	/* Make the LAG and its directly linked uppers leave bridges they
	 * are memeber in
	 */
	mlxsw_sp_port_lag_uppers_cleanup(mlxsw_sp_port, lag_dev);

	if (lag->ref_count == 1)
		mlxsw_sp_lag_destroy(mlxsw_sp, lag_id);

	mlxsw_core_lag_mapping_clear(mlxsw_sp->core, lag_id,
				     mlxsw_sp_port->local_port);
	mlxsw_sp_port->lagged = 0;
	lag->ref_count--;

	/* Make sure untagged frames are allowed to ingress */
	mlxsw_sp_port_pvid_set(mlxsw_sp_port, MLXSW_SP_DEFAULT_VID,
			       ETH_P_8021Q);
}

static int mlxsw_sp_lag_dist_port_add(struct mlxsw_sp_port *mlxsw_sp_port,
				      u16 lag_id)
{
	struct mlxsw_sp *mlxsw_sp = mlxsw_sp_port->mlxsw_sp;
	char sldr_pl[MLXSW_REG_SLDR_LEN];

	mlxsw_reg_sldr_lag_add_port_pack(sldr_pl, lag_id,
					 mlxsw_sp_port->local_port);
	return mlxsw_reg_write(mlxsw_sp->core, MLXSW_REG(sldr), sldr_pl);
}

static int mlxsw_sp_lag_dist_port_remove(struct mlxsw_sp_port *mlxsw_sp_port,
					 u16 lag_id)
{
	struct mlxsw_sp *mlxsw_sp = mlxsw_sp_port->mlxsw_sp;
	char sldr_pl[MLXSW_REG_SLDR_LEN];

	mlxsw_reg_sldr_lag_remove_port_pack(sldr_pl, lag_id,
					    mlxsw_sp_port->local_port);
	return mlxsw_reg_write(mlxsw_sp->core, MLXSW_REG(sldr), sldr_pl);
}

static int
mlxsw_sp_port_lag_col_dist_enable(struct mlxsw_sp_port *mlxsw_sp_port)
{
	int err;

	err = mlxsw_sp_lag_col_port_enable(mlxsw_sp_port,
					   mlxsw_sp_port->lag_id);
	if (err)
		return err;

	err = mlxsw_sp_lag_dist_port_add(mlxsw_sp_port, mlxsw_sp_port->lag_id);
	if (err)
		goto err_dist_port_add;

	return 0;

err_dist_port_add:
	mlxsw_sp_lag_col_port_disable(mlxsw_sp_port, mlxsw_sp_port->lag_id);
	return err;
}

static int
mlxsw_sp_port_lag_col_dist_disable(struct mlxsw_sp_port *mlxsw_sp_port)
{
	int err;

	err = mlxsw_sp_lag_dist_port_remove(mlxsw_sp_port,
					    mlxsw_sp_port->lag_id);
	if (err)
		return err;

	err = mlxsw_sp_lag_col_port_disable(mlxsw_sp_port,
					    mlxsw_sp_port->lag_id);
	if (err)
		goto err_col_port_disable;

	return 0;

err_col_port_disable:
	mlxsw_sp_lag_dist_port_add(mlxsw_sp_port, mlxsw_sp_port->lag_id);
	return err;
}

static int mlxsw_sp_port_lag_changed(struct mlxsw_sp_port *mlxsw_sp_port,
				     struct netdev_lag_lower_state_info *info)
{
	if (info->tx_enabled)
		return mlxsw_sp_port_lag_col_dist_enable(mlxsw_sp_port);
	else
		return mlxsw_sp_port_lag_col_dist_disable(mlxsw_sp_port);
}

static int mlxsw_sp_port_stp_set(struct mlxsw_sp_port *mlxsw_sp_port,
				 bool enable)
{
	struct mlxsw_sp *mlxsw_sp = mlxsw_sp_port->mlxsw_sp;
	enum mlxsw_reg_spms_state spms_state;
	char *spms_pl;
	u16 vid;
	int err;

	spms_state = enable ? MLXSW_REG_SPMS_STATE_FORWARDING :
			      MLXSW_REG_SPMS_STATE_DISCARDING;

	spms_pl = kmalloc(MLXSW_REG_SPMS_LEN, GFP_KERNEL);
	if (!spms_pl)
		return -ENOMEM;
	mlxsw_reg_spms_pack(spms_pl, mlxsw_sp_port->local_port);

	for (vid = 0; vid < VLAN_N_VID; vid++)
		mlxsw_reg_spms_vid_pack(spms_pl, vid, spms_state);

	err = mlxsw_reg_write(mlxsw_sp->core, MLXSW_REG(spms), spms_pl);
	kfree(spms_pl);
	return err;
}

static int mlxsw_sp_port_ovs_join(struct mlxsw_sp_port *mlxsw_sp_port)
{
	u16 vid = 1;
	int err;

	err = mlxsw_sp_port_vp_mode_set(mlxsw_sp_port, true);
	if (err)
		return err;
	err = mlxsw_sp_port_stp_set(mlxsw_sp_port, true);
	if (err)
		goto err_port_stp_set;
	err = mlxsw_sp_port_vlan_set(mlxsw_sp_port, 1, VLAN_N_VID - 2,
				     true, false);
	if (err)
		goto err_port_vlan_set;

	for (; vid <= VLAN_N_VID - 1; vid++) {
		err = mlxsw_sp_port_vid_learning_set(mlxsw_sp_port,
						     vid, false);
		if (err)
			goto err_vid_learning_set;
	}

	return 0;

err_vid_learning_set:
	for (vid--; vid >= 1; vid--)
		mlxsw_sp_port_vid_learning_set(mlxsw_sp_port, vid, true);
err_port_vlan_set:
	mlxsw_sp_port_stp_set(mlxsw_sp_port, false);
err_port_stp_set:
	mlxsw_sp_port_vp_mode_set(mlxsw_sp_port, false);
	return err;
}

static void mlxsw_sp_port_ovs_leave(struct mlxsw_sp_port *mlxsw_sp_port)
{
	u16 vid;

	for (vid = VLAN_N_VID - 1; vid >= 1; vid--)
		mlxsw_sp_port_vid_learning_set(mlxsw_sp_port,
					       vid, true);

	mlxsw_sp_port_vlan_set(mlxsw_sp_port, 1, VLAN_N_VID - 2,
			       false, false);
	mlxsw_sp_port_stp_set(mlxsw_sp_port, false);
	mlxsw_sp_port_vp_mode_set(mlxsw_sp_port, false);
}

static bool mlxsw_sp_bridge_has_multiple_vxlans(struct net_device *br_dev)
{
	unsigned int num_vxlans = 0;
	struct net_device *dev;
	struct list_head *iter;

	netdev_for_each_lower_dev(br_dev, dev, iter) {
		if (netif_is_vxlan(dev))
			num_vxlans++;
	}

	return num_vxlans > 1;
}

static bool mlxsw_sp_bridge_vxlan_vlan_is_valid(struct net_device *br_dev)
{
	DECLARE_BITMAP(vlans, VLAN_N_VID) = {0};
	struct net_device *dev;
	struct list_head *iter;

	netdev_for_each_lower_dev(br_dev, dev, iter) {
		u16 pvid;
		int err;

		if (!netif_is_vxlan(dev))
			continue;

		err = mlxsw_sp_vxlan_mapped_vid(dev, &pvid);
		if (err || !pvid)
			continue;

		if (test_and_set_bit(pvid, vlans))
			return false;
	}

	return true;
}

static bool mlxsw_sp_bridge_vxlan_is_valid(struct net_device *br_dev,
					   struct netlink_ext_ack *extack)
{
	if (br_multicast_enabled(br_dev)) {
		NL_SET_ERR_MSG_MOD(extack, "Multicast can not be enabled on a bridge with a VxLAN device");
		return false;
	}

	if (!br_vlan_enabled(br_dev) &&
	    mlxsw_sp_bridge_has_multiple_vxlans(br_dev)) {
		NL_SET_ERR_MSG_MOD(extack, "Multiple VxLAN devices are not supported in a VLAN-unaware bridge");
		return false;
	}

	if (br_vlan_enabled(br_dev) &&
	    !mlxsw_sp_bridge_vxlan_vlan_is_valid(br_dev)) {
		NL_SET_ERR_MSG_MOD(extack, "Multiple VxLAN devices cannot have the same VLAN as PVID and egress untagged");
		return false;
	}

	return true;
}

static int mlxsw_sp_netdevice_port_upper_event(struct net_device *lower_dev,
					       struct net_device *dev,
					       unsigned long event, void *ptr)
{
	struct netdev_notifier_changeupper_info *info;
	struct mlxsw_sp_port *mlxsw_sp_port;
	struct netlink_ext_ack *extack;
	struct net_device *upper_dev;
	struct mlxsw_sp *mlxsw_sp;
	int err = 0;
	u16 proto;

	mlxsw_sp_port = netdev_priv(dev);
	mlxsw_sp = mlxsw_sp_port->mlxsw_sp;
	info = ptr;
	extack = netdev_notifier_info_to_extack(&info->info);

	switch (event) {
	case NETDEV_PRECHANGEUPPER:
		upper_dev = info->upper_dev;
		if (!is_vlan_dev(upper_dev) &&
		    !netif_is_lag_master(upper_dev) &&
		    !netif_is_bridge_master(upper_dev) &&
		    !netif_is_ovs_master(upper_dev) &&
		    !netif_is_macvlan(upper_dev)) {
			NL_SET_ERR_MSG_MOD(extack, "Unknown upper device type");
			return -EINVAL;
		}
		if (!info->linking)
			break;
		if (netif_is_bridge_master(upper_dev) &&
		    !mlxsw_sp_bridge_device_is_offloaded(mlxsw_sp, upper_dev) &&
		    mlxsw_sp_bridge_has_vxlan(upper_dev) &&
		    !mlxsw_sp_bridge_vxlan_is_valid(upper_dev, extack))
			return -EOPNOTSUPP;
		if (netdev_has_any_upper_dev(upper_dev) &&
		    (!netif_is_bridge_master(upper_dev) ||
		     !mlxsw_sp_bridge_device_is_offloaded(mlxsw_sp,
							  upper_dev))) {
			NL_SET_ERR_MSG_MOD(extack, "Enslaving a port to a device that already has an upper device is not supported");
			return -EINVAL;
		}
		if (netif_is_lag_master(upper_dev) &&
		    !mlxsw_sp_master_lag_check(mlxsw_sp, upper_dev,
					       info->upper_info, extack))
			return -EINVAL;
		if (netif_is_lag_master(upper_dev) && vlan_uses_dev(dev)) {
			NL_SET_ERR_MSG_MOD(extack, "Master device is a LAG master and this device has a VLAN");
			return -EINVAL;
		}
		if (netif_is_lag_port(dev) && is_vlan_dev(upper_dev) &&
		    !netif_is_lag_master(vlan_dev_real_dev(upper_dev))) {
			NL_SET_ERR_MSG_MOD(extack, "Can not put a VLAN on a LAG port");
			return -EINVAL;
		}
		if (netif_is_macvlan(upper_dev) &&
		    !mlxsw_sp_rif_exists(mlxsw_sp, lower_dev)) {
			NL_SET_ERR_MSG_MOD(extack, "macvlan is only supported on top of router interfaces");
			return -EOPNOTSUPP;
		}
		if (netif_is_ovs_master(upper_dev) && vlan_uses_dev(dev)) {
			NL_SET_ERR_MSG_MOD(extack, "Master device is an OVS master and this device has a VLAN");
			return -EINVAL;
		}
		if (netif_is_ovs_port(dev) && is_vlan_dev(upper_dev)) {
			NL_SET_ERR_MSG_MOD(extack, "Can not put a VLAN on an OVS port");
			return -EINVAL;
		}
		if (netif_is_bridge_master(upper_dev)) {
			br_vlan_get_proto(upper_dev, &proto);
			if (br_vlan_enabled(upper_dev) &&
			    proto != ETH_P_8021Q && proto != ETH_P_8021AD) {
				NL_SET_ERR_MSG_MOD(extack, "Enslaving a port to a bridge with unknown VLAN protocol is not supported");
				return -EOPNOTSUPP;
			}
			if (vlan_uses_dev(lower_dev) &&
			    br_vlan_enabled(upper_dev) &&
			    proto == ETH_P_8021AD) {
				NL_SET_ERR_MSG_MOD(extack, "Enslaving a port that already has a VLAN upper to an 802.1ad bridge is not supported");
				return -EOPNOTSUPP;
			}
		}
		if (netif_is_bridge_port(lower_dev) && is_vlan_dev(upper_dev)) {
			struct net_device *br_dev = netdev_master_upper_dev_get(lower_dev);

			if (br_vlan_enabled(br_dev)) {
				br_vlan_get_proto(br_dev, &proto);
				if (proto == ETH_P_8021AD) {
					NL_SET_ERR_MSG_MOD(extack, "VLAN uppers are not supported on a port enslaved to an 802.1ad bridge");
					return -EOPNOTSUPP;
				}
			}
		}
		if (is_vlan_dev(upper_dev) &&
		    ntohs(vlan_dev_vlan_proto(upper_dev)) != ETH_P_8021Q) {
			NL_SET_ERR_MSG_MOD(extack, "VLAN uppers are only supported with 802.1q VLAN protocol");
			return -EOPNOTSUPP;
		}
		break;
	case NETDEV_CHANGEUPPER:
		upper_dev = info->upper_dev;
		if (netif_is_bridge_master(upper_dev)) {
			if (info->linking)
				err = mlxsw_sp_port_bridge_join(mlxsw_sp_port,
								lower_dev,
								upper_dev,
								extack);
			else
				mlxsw_sp_port_bridge_leave(mlxsw_sp_port,
							   lower_dev,
							   upper_dev);
		} else if (netif_is_lag_master(upper_dev)) {
			if (info->linking) {
				err = mlxsw_sp_port_lag_join(mlxsw_sp_port,
							     upper_dev, extack);
			} else {
				mlxsw_sp_port_lag_col_dist_disable(mlxsw_sp_port);
				mlxsw_sp_port_lag_leave(mlxsw_sp_port,
							upper_dev);
			}
		} else if (netif_is_ovs_master(upper_dev)) {
			if (info->linking)
				err = mlxsw_sp_port_ovs_join(mlxsw_sp_port);
			else
				mlxsw_sp_port_ovs_leave(mlxsw_sp_port);
		} else if (netif_is_macvlan(upper_dev)) {
			if (!info->linking)
				mlxsw_sp_rif_macvlan_del(mlxsw_sp, upper_dev);
		} else if (is_vlan_dev(upper_dev)) {
			struct net_device *br_dev;

			if (!netif_is_bridge_port(upper_dev))
				break;
			if (info->linking)
				break;
			br_dev = netdev_master_upper_dev_get(upper_dev);
			mlxsw_sp_port_bridge_leave(mlxsw_sp_port, upper_dev,
						   br_dev);
		}
		break;
	}

	return err;
}

static int mlxsw_sp_netdevice_port_lower_event(struct net_device *dev,
					       unsigned long event, void *ptr)
{
	struct netdev_notifier_changelowerstate_info *info;
	struct mlxsw_sp_port *mlxsw_sp_port;
	int err;

	mlxsw_sp_port = netdev_priv(dev);
	info = ptr;

	switch (event) {
	case NETDEV_CHANGELOWERSTATE:
		if (netif_is_lag_port(dev) && mlxsw_sp_port->lagged) {
			err = mlxsw_sp_port_lag_changed(mlxsw_sp_port,
							info->lower_state_info);
			if (err)
				netdev_err(dev, "Failed to reflect link aggregation lower state change\n");
		}
		break;
	}

	return 0;
}

static int mlxsw_sp_netdevice_port_event(struct net_device *lower_dev,
					 struct net_device *port_dev,
					 unsigned long event, void *ptr)
{
	switch (event) {
	case NETDEV_PRECHANGEUPPER:
	case NETDEV_CHANGEUPPER:
		return mlxsw_sp_netdevice_port_upper_event(lower_dev, port_dev,
							   event, ptr);
	case NETDEV_CHANGELOWERSTATE:
		return mlxsw_sp_netdevice_port_lower_event(port_dev, event,
							   ptr);
	}

	return 0;
}

static int mlxsw_sp_netdevice_lag_event(struct net_device *lag_dev,
					unsigned long event, void *ptr)
{
	struct net_device *dev;
	struct list_head *iter;
	int ret;

	netdev_for_each_lower_dev(lag_dev, dev, iter) {
		if (mlxsw_sp_port_dev_check(dev)) {
			ret = mlxsw_sp_netdevice_port_event(lag_dev, dev, event,
							    ptr);
			if (ret)
				return ret;
		}
	}

	return 0;
}

static int mlxsw_sp_netdevice_port_vlan_event(struct net_device *vlan_dev,
					      struct net_device *dev,
					      unsigned long event, void *ptr,
					      u16 vid)
{
	struct mlxsw_sp_port *mlxsw_sp_port = netdev_priv(dev);
	struct mlxsw_sp *mlxsw_sp = mlxsw_sp_port->mlxsw_sp;
	struct netdev_notifier_changeupper_info *info = ptr;
	struct netlink_ext_ack *extack;
	struct net_device *upper_dev;
	int err = 0;

	extack = netdev_notifier_info_to_extack(&info->info);

	switch (event) {
	case NETDEV_PRECHANGEUPPER:
		upper_dev = info->upper_dev;
		if (!netif_is_bridge_master(upper_dev) &&
		    !netif_is_macvlan(upper_dev)) {
			NL_SET_ERR_MSG_MOD(extack, "Unknown upper device type");
			return -EINVAL;
		}
		if (!info->linking)
			break;
		if (netif_is_bridge_master(upper_dev) &&
		    !mlxsw_sp_bridge_device_is_offloaded(mlxsw_sp, upper_dev) &&
		    mlxsw_sp_bridge_has_vxlan(upper_dev) &&
		    !mlxsw_sp_bridge_vxlan_is_valid(upper_dev, extack))
			return -EOPNOTSUPP;
		if (netdev_has_any_upper_dev(upper_dev) &&
		    (!netif_is_bridge_master(upper_dev) ||
		     !mlxsw_sp_bridge_device_is_offloaded(mlxsw_sp,
							  upper_dev))) {
			NL_SET_ERR_MSG_MOD(extack, "Enslaving a port to a device that already has an upper device is not supported");
			return -EINVAL;
		}
		if (netif_is_macvlan(upper_dev) &&
		    !mlxsw_sp_rif_exists(mlxsw_sp, vlan_dev)) {
			NL_SET_ERR_MSG_MOD(extack, "macvlan is only supported on top of router interfaces");
			return -EOPNOTSUPP;
		}
		break;
	case NETDEV_CHANGEUPPER:
		upper_dev = info->upper_dev;
		if (netif_is_bridge_master(upper_dev)) {
			if (info->linking)
				err = mlxsw_sp_port_bridge_join(mlxsw_sp_port,
								vlan_dev,
								upper_dev,
								extack);
			else
				mlxsw_sp_port_bridge_leave(mlxsw_sp_port,
							   vlan_dev,
							   upper_dev);
		} else if (netif_is_macvlan(upper_dev)) {
			if (!info->linking)
				mlxsw_sp_rif_macvlan_del(mlxsw_sp, upper_dev);
		} else {
			err = -EINVAL;
			WARN_ON(1);
		}
		break;
	}

	return err;
}

static int mlxsw_sp_netdevice_lag_port_vlan_event(struct net_device *vlan_dev,
						  struct net_device *lag_dev,
						  unsigned long event,
						  void *ptr, u16 vid)
{
	struct net_device *dev;
	struct list_head *iter;
	int ret;

	netdev_for_each_lower_dev(lag_dev, dev, iter) {
		if (mlxsw_sp_port_dev_check(dev)) {
			ret = mlxsw_sp_netdevice_port_vlan_event(vlan_dev, dev,
								 event, ptr,
								 vid);
			if (ret)
				return ret;
		}
	}

	return 0;
}

static int mlxsw_sp_netdevice_bridge_vlan_event(struct net_device *vlan_dev,
						struct net_device *br_dev,
						unsigned long event, void *ptr,
						u16 vid)
{
	struct mlxsw_sp *mlxsw_sp = mlxsw_sp_lower_get(vlan_dev);
	struct netdev_notifier_changeupper_info *info = ptr;
	struct netlink_ext_ack *extack;
	struct net_device *upper_dev;

	if (!mlxsw_sp)
		return 0;

	extack = netdev_notifier_info_to_extack(&info->info);

	switch (event) {
	case NETDEV_PRECHANGEUPPER:
		upper_dev = info->upper_dev;
		if (!netif_is_macvlan(upper_dev)) {
			NL_SET_ERR_MSG_MOD(extack, "Unknown upper device type");
			return -EOPNOTSUPP;
		}
		if (!info->linking)
			break;
		if (netif_is_macvlan(upper_dev) &&
		    !mlxsw_sp_rif_exists(mlxsw_sp, vlan_dev)) {
			NL_SET_ERR_MSG_MOD(extack, "macvlan is only supported on top of router interfaces");
			return -EOPNOTSUPP;
		}
		break;
	case NETDEV_CHANGEUPPER:
		upper_dev = info->upper_dev;
		if (info->linking)
			break;
		if (netif_is_macvlan(upper_dev))
			mlxsw_sp_rif_macvlan_del(mlxsw_sp, upper_dev);
		break;
	}

	return 0;
}

static int mlxsw_sp_netdevice_vlan_event(struct net_device *vlan_dev,
					 unsigned long event, void *ptr)
{
	struct net_device *real_dev = vlan_dev_real_dev(vlan_dev);
	u16 vid = vlan_dev_vlan_id(vlan_dev);

	if (mlxsw_sp_port_dev_check(real_dev))
		return mlxsw_sp_netdevice_port_vlan_event(vlan_dev, real_dev,
							  event, ptr, vid);
	else if (netif_is_lag_master(real_dev))
		return mlxsw_sp_netdevice_lag_port_vlan_event(vlan_dev,
							      real_dev, event,
							      ptr, vid);
	else if (netif_is_bridge_master(real_dev))
		return mlxsw_sp_netdevice_bridge_vlan_event(vlan_dev, real_dev,
							    event, ptr, vid);

	return 0;
}

static int mlxsw_sp_netdevice_bridge_event(struct net_device *br_dev,
					   unsigned long event, void *ptr)
{
	struct mlxsw_sp *mlxsw_sp = mlxsw_sp_lower_get(br_dev);
	struct netdev_notifier_changeupper_info *info = ptr;
	struct netlink_ext_ack *extack;
	struct net_device *upper_dev;
	u16 proto;

	if (!mlxsw_sp)
		return 0;

	extack = netdev_notifier_info_to_extack(&info->info);

	switch (event) {
	case NETDEV_PRECHANGEUPPER:
		upper_dev = info->upper_dev;
		if (!is_vlan_dev(upper_dev) && !netif_is_macvlan(upper_dev)) {
			NL_SET_ERR_MSG_MOD(extack, "Unknown upper device type");
			return -EOPNOTSUPP;
		}
		if (!info->linking)
			break;
		if (br_vlan_enabled(br_dev)) {
			br_vlan_get_proto(br_dev, &proto);
			if (proto == ETH_P_8021AD) {
				NL_SET_ERR_MSG_MOD(extack, "Upper devices are not supported on top of an 802.1ad bridge");
				return -EOPNOTSUPP;
			}
		}
		if (is_vlan_dev(upper_dev) &&
		    ntohs(vlan_dev_vlan_proto(upper_dev)) != ETH_P_8021Q) {
			NL_SET_ERR_MSG_MOD(extack, "VLAN uppers are only supported with 802.1q VLAN protocol");
			return -EOPNOTSUPP;
		}
		if (netif_is_macvlan(upper_dev) &&
		    !mlxsw_sp_rif_exists(mlxsw_sp, br_dev)) {
			NL_SET_ERR_MSG_MOD(extack, "macvlan is only supported on top of router interfaces");
			return -EOPNOTSUPP;
		}
		break;
	case NETDEV_CHANGEUPPER:
		upper_dev = info->upper_dev;
		if (info->linking)
			break;
		if (is_vlan_dev(upper_dev))
			mlxsw_sp_rif_destroy_by_dev(mlxsw_sp, upper_dev);
		if (netif_is_macvlan(upper_dev))
			mlxsw_sp_rif_macvlan_del(mlxsw_sp, upper_dev);
		break;
	}

	return 0;
}

static int mlxsw_sp_netdevice_macvlan_event(struct net_device *macvlan_dev,
					    unsigned long event, void *ptr)
{
	struct mlxsw_sp *mlxsw_sp = mlxsw_sp_lower_get(macvlan_dev);
	struct netdev_notifier_changeupper_info *info = ptr;
	struct netlink_ext_ack *extack;

	if (!mlxsw_sp || event != NETDEV_PRECHANGEUPPER)
		return 0;

	extack = netdev_notifier_info_to_extack(&info->info);

	/* VRF enslavement is handled in mlxsw_sp_netdevice_vrf_event() */
	NL_SET_ERR_MSG_MOD(extack, "Unknown upper device type");

	return -EOPNOTSUPP;
}

static bool mlxsw_sp_is_vrf_event(unsigned long event, void *ptr)
{
	struct netdev_notifier_changeupper_info *info = ptr;

	if (event != NETDEV_PRECHANGEUPPER && event != NETDEV_CHANGEUPPER)
		return false;
	return netif_is_l3_master(info->upper_dev);
}

static int mlxsw_sp_netdevice_vxlan_event(struct mlxsw_sp *mlxsw_sp,
					  struct net_device *dev,
					  unsigned long event, void *ptr)
{
	struct netdev_notifier_changeupper_info *cu_info;
	struct netdev_notifier_info *info = ptr;
	struct netlink_ext_ack *extack;
	struct net_device *upper_dev;

	extack = netdev_notifier_info_to_extack(info);

	switch (event) {
	case NETDEV_CHANGEUPPER:
		cu_info = container_of(info,
				       struct netdev_notifier_changeupper_info,
				       info);
		upper_dev = cu_info->upper_dev;
		if (!netif_is_bridge_master(upper_dev))
			return 0;
		if (!mlxsw_sp_lower_get(upper_dev))
			return 0;
		if (!mlxsw_sp_bridge_vxlan_is_valid(upper_dev, extack))
			return -EOPNOTSUPP;
		if (cu_info->linking) {
			if (!netif_running(dev))
				return 0;
			/* When the bridge is VLAN-aware, the VNI of the VxLAN
			 * device needs to be mapped to a VLAN, but at this
			 * point no VLANs are configured on the VxLAN device
			 */
			if (br_vlan_enabled(upper_dev))
				return 0;
			return mlxsw_sp_bridge_vxlan_join(mlxsw_sp, upper_dev,
							  dev, 0, extack);
		} else {
			/* VLANs were already flushed, which triggered the
			 * necessary cleanup
			 */
			if (br_vlan_enabled(upper_dev))
				return 0;
			mlxsw_sp_bridge_vxlan_leave(mlxsw_sp, dev);
		}
		break;
	case NETDEV_PRE_UP:
		upper_dev = netdev_master_upper_dev_get(dev);
		if (!upper_dev)
			return 0;
		if (!netif_is_bridge_master(upper_dev))
			return 0;
		if (!mlxsw_sp_lower_get(upper_dev))
			return 0;
		return mlxsw_sp_bridge_vxlan_join(mlxsw_sp, upper_dev, dev, 0,
						  extack);
	case NETDEV_DOWN:
		upper_dev = netdev_master_upper_dev_get(dev);
		if (!upper_dev)
			return 0;
		if (!netif_is_bridge_master(upper_dev))
			return 0;
		if (!mlxsw_sp_lower_get(upper_dev))
			return 0;
		mlxsw_sp_bridge_vxlan_leave(mlxsw_sp, dev);
		break;
	}

	return 0;
}

static int mlxsw_sp_netdevice_event(struct notifier_block *nb,
				    unsigned long event, void *ptr)
{
	struct net_device *dev = netdev_notifier_info_to_dev(ptr);
	struct mlxsw_sp_span_entry *span_entry;
	struct mlxsw_sp *mlxsw_sp;
	int err = 0;

	mlxsw_sp = container_of(nb, struct mlxsw_sp, netdevice_nb);
	if (event == NETDEV_UNREGISTER) {
		span_entry = mlxsw_sp_span_entry_find_by_port(mlxsw_sp, dev);
		if (span_entry)
			mlxsw_sp_span_entry_invalidate(mlxsw_sp, span_entry);
	}
	mlxsw_sp_span_respin(mlxsw_sp);

	if (netif_is_vxlan(dev))
		err = mlxsw_sp_netdevice_vxlan_event(mlxsw_sp, dev, event, ptr);
	if (mlxsw_sp_netdev_is_ipip_ol(mlxsw_sp, dev))
		err = mlxsw_sp_netdevice_ipip_ol_event(mlxsw_sp, dev,
						       event, ptr);
	else if (mlxsw_sp_netdev_is_ipip_ul(mlxsw_sp, dev))
		err = mlxsw_sp_netdevice_ipip_ul_event(mlxsw_sp, dev,
						       event, ptr);
	else if (event == NETDEV_PRE_CHANGEADDR ||
		 event == NETDEV_CHANGEADDR ||
		 event == NETDEV_CHANGEMTU)
		err = mlxsw_sp_netdevice_router_port_event(dev, event, ptr);
	else if (mlxsw_sp_is_vrf_event(event, ptr))
		err = mlxsw_sp_netdevice_vrf_event(dev, event, ptr);
	else if (mlxsw_sp_port_dev_check(dev))
		err = mlxsw_sp_netdevice_port_event(dev, dev, event, ptr);
	else if (netif_is_lag_master(dev))
		err = mlxsw_sp_netdevice_lag_event(dev, event, ptr);
	else if (is_vlan_dev(dev))
		err = mlxsw_sp_netdevice_vlan_event(dev, event, ptr);
	else if (netif_is_bridge_master(dev))
		err = mlxsw_sp_netdevice_bridge_event(dev, event, ptr);
	else if (netif_is_macvlan(dev))
		err = mlxsw_sp_netdevice_macvlan_event(dev, event, ptr);

	return notifier_from_errno(err);
}

static struct notifier_block mlxsw_sp_inetaddr_valid_nb __read_mostly = {
	.notifier_call = mlxsw_sp_inetaddr_valid_event,
};

static struct notifier_block mlxsw_sp_inet6addr_valid_nb __read_mostly = {
	.notifier_call = mlxsw_sp_inet6addr_valid_event,
};

static const struct pci_device_id mlxsw_sp1_pci_id_table[] = {
	{PCI_VDEVICE(MELLANOX, PCI_DEVICE_ID_MELLANOX_SPECTRUM), 0},
	{0, },
};

static struct pci_driver mlxsw_sp1_pci_driver = {
	.name = mlxsw_sp1_driver_name,
	.id_table = mlxsw_sp1_pci_id_table,
};

static const struct pci_device_id mlxsw_sp2_pci_id_table[] = {
	{PCI_VDEVICE(MELLANOX, PCI_DEVICE_ID_MELLANOX_SPECTRUM2), 0},
	{0, },
};

static struct pci_driver mlxsw_sp2_pci_driver = {
	.name = mlxsw_sp2_driver_name,
	.id_table = mlxsw_sp2_pci_id_table,
};

static const struct pci_device_id mlxsw_sp3_pci_id_table[] = {
	{PCI_VDEVICE(MELLANOX, PCI_DEVICE_ID_MELLANOX_SPECTRUM3), 0},
	{0, },
};

static struct pci_driver mlxsw_sp3_pci_driver = {
	.name = mlxsw_sp3_driver_name,
	.id_table = mlxsw_sp3_pci_id_table,
};

static int __init mlxsw_sp_module_init(void)
{
	int err;

	register_inetaddr_validator_notifier(&mlxsw_sp_inetaddr_valid_nb);
	register_inet6addr_validator_notifier(&mlxsw_sp_inet6addr_valid_nb);

	err = mlxsw_core_driver_register(&mlxsw_sp1_driver);
	if (err)
		goto err_sp1_core_driver_register;

	err = mlxsw_core_driver_register(&mlxsw_sp2_driver);
	if (err)
		goto err_sp2_core_driver_register;

	err = mlxsw_core_driver_register(&mlxsw_sp3_driver);
	if (err)
		goto err_sp3_core_driver_register;

	err = mlxsw_pci_driver_register(&mlxsw_sp1_pci_driver);
	if (err)
		goto err_sp1_pci_driver_register;

	err = mlxsw_pci_driver_register(&mlxsw_sp2_pci_driver);
	if (err)
		goto err_sp2_pci_driver_register;

	err = mlxsw_pci_driver_register(&mlxsw_sp3_pci_driver);
	if (err)
		goto err_sp3_pci_driver_register;

	return 0;

err_sp3_pci_driver_register:
	mlxsw_pci_driver_unregister(&mlxsw_sp2_pci_driver);
err_sp2_pci_driver_register:
	mlxsw_pci_driver_unregister(&mlxsw_sp1_pci_driver);
err_sp1_pci_driver_register:
	mlxsw_core_driver_unregister(&mlxsw_sp3_driver);
err_sp3_core_driver_register:
	mlxsw_core_driver_unregister(&mlxsw_sp2_driver);
err_sp2_core_driver_register:
	mlxsw_core_driver_unregister(&mlxsw_sp1_driver);
err_sp1_core_driver_register:
	unregister_inet6addr_validator_notifier(&mlxsw_sp_inet6addr_valid_nb);
	unregister_inetaddr_validator_notifier(&mlxsw_sp_inetaddr_valid_nb);
	return err;
}

static void __exit mlxsw_sp_module_exit(void)
{
	mlxsw_pci_driver_unregister(&mlxsw_sp3_pci_driver);
	mlxsw_pci_driver_unregister(&mlxsw_sp2_pci_driver);
	mlxsw_pci_driver_unregister(&mlxsw_sp1_pci_driver);
	mlxsw_core_driver_unregister(&mlxsw_sp3_driver);
	mlxsw_core_driver_unregister(&mlxsw_sp2_driver);
	mlxsw_core_driver_unregister(&mlxsw_sp1_driver);
	unregister_inet6addr_validator_notifier(&mlxsw_sp_inet6addr_valid_nb);
	unregister_inetaddr_validator_notifier(&mlxsw_sp_inetaddr_valid_nb);
}

module_init(mlxsw_sp_module_init);
module_exit(mlxsw_sp_module_exit);

MODULE_LICENSE("Dual BSD/GPL");
MODULE_AUTHOR("Jiri Pirko <jiri@mellanox.com>");
MODULE_DESCRIPTION("Mellanox Spectrum driver");
MODULE_DEVICE_TABLE(pci, mlxsw_sp1_pci_id_table);
MODULE_DEVICE_TABLE(pci, mlxsw_sp2_pci_id_table);
MODULE_DEVICE_TABLE(pci, mlxsw_sp3_pci_id_table);
MODULE_FIRMWARE(MLXSW_SP1_FW_FILENAME);
MODULE_FIRMWARE(MLXSW_SP2_FW_FILENAME);
MODULE_FIRMWARE(MLXSW_SP3_FW_FILENAME);<|MERGE_RESOLUTION|>--- conflicted
+++ resolved
@@ -2153,11 +2153,7 @@
 	max_ports = mlxsw_core_max_ports(mlxsw_sp->core);
 	local_port = mlxsw_reg_pude_local_port_get(pude_pl);
 
-<<<<<<< HEAD
-	if (WARN_ON_ONCE(local_port >= max_ports))
-=======
 	if (WARN_ON_ONCE(!local_port || local_port >= max_ports))
->>>>>>> df0cc57e
 		return;
 	mlxsw_sp_port = mlxsw_sp->ports[local_port];
 	if (!mlxsw_sp_port)
