--- conflicted
+++ resolved
@@ -545,10 +545,7 @@
 	{ .start = 0x00a04590, .end = 0x00a04590 },
 	{ .start = 0x00a04598, .end = 0x00a04598 },
 	{ .start = 0x00a045c0, .end = 0x00a045f4 },
-<<<<<<< HEAD
-=======
 	{ .start = 0x00a05c18, .end = 0x00a05c1c },
->>>>>>> 0ecfebd2
 	{ .start = 0x00a0c000, .end = 0x00a0c018 },
 	{ .start = 0x00a0c020, .end = 0x00a0c028 },
 	{ .start = 0x00a0c038, .end = 0x00a0c094 },
@@ -561,15 +558,12 @@
 	{ .start = 0x00a0c1b0, .end = 0x00a0c1b8 },
 };
 
-<<<<<<< HEAD
-=======
 static const struct iwl_prph_range iwl_prph_dump_addr_ax210[] = {
 	{ .start = 0x00d03c00, .end = 0x00d03c64 },
 	{ .start = 0x00d05c18, .end = 0x00d05c1c },
 	{ .start = 0x00d0c000, .end = 0x00d0c174 },
 };
 
->>>>>>> 0ecfebd2
 static void iwl_read_prph_block(struct iwl_trans *trans, u32 start,
 				u32 len_bytes, __le32 *data)
 {
@@ -679,25 +673,6 @@
 			num_bytes_in_chunk;
 	}
 }
-<<<<<<< HEAD
-
-static void iwl_fw_prph_handler(struct iwl_fw_runtime *fwrt, void *ptr,
-				void (*handler)(struct iwl_fw_runtime *,
-						const struct iwl_prph_range *,
-						u32, void *))
-{
-	u32 range_len;
-
-	if (fwrt->trans->cfg->device_family >= IWL_DEVICE_FAMILY_AX210) {
-		/* TODO */
-	} else if (fwrt->trans->cfg->device_family >= IWL_DEVICE_FAMILY_22000) {
-		range_len = ARRAY_SIZE(iwl_prph_dump_addr_22000);
-		handler(fwrt, iwl_prph_dump_addr_22000, range_len, ptr);
-	} else {
-		range_len = ARRAY_SIZE(iwl_prph_dump_addr_comm);
-		handler(fwrt, iwl_prph_dump_addr_comm, range_len, ptr);
-
-=======
 
 static void iwl_fw_prph_handler(struct iwl_fw_runtime *fwrt, void *ptr,
 				void (*handler)(struct iwl_fw_runtime *,
@@ -716,7 +691,6 @@
 		range_len = ARRAY_SIZE(iwl_prph_dump_addr_comm);
 		handler(fwrt, iwl_prph_dump_addr_comm, range_len, ptr);
 
->>>>>>> 0ecfebd2
 		if (fwrt->trans->cfg->mq_rx_supported) {
 			range_len = ARRAY_SIZE(iwl_prph_dump_addr_9000);
 			handler(fwrt, iwl_prph_dump_addr_9000, range_len, ptr);
@@ -998,18 +972,11 @@
 	if (fifo_len) {
 		iwl_fw_dump_rxf(fwrt, &dump_data);
 		iwl_fw_dump_txf(fwrt, &dump_data);
-<<<<<<< HEAD
-		if (radio_len)
-			iwl_read_radio_regs(fwrt, &dump_data);
-	}
-
-=======
 	}
 
 	if (radio_len)
 		iwl_read_radio_regs(fwrt, &dump_data);
 
->>>>>>> 0ecfebd2
 	if (iwl_fw_dbg_type_on(fwrt, IWL_FW_ERROR_DUMP_ERROR_INFO) &&
 	    fwrt->dump.desc) {
 		dump_data->type = cpu_to_le32(IWL_FW_ERROR_DUMP_ERROR_INFO);
@@ -1073,7 +1040,6 @@
 	/* Dump fw's virtual image */
 	if (iwl_fw_dbg_is_paging_enabled(fwrt))
 		iwl_dump_paging(fwrt, &dump_data);
-<<<<<<< HEAD
 
 	if (prph_len)
 		iwl_fw_prph_handler(fwrt, &dump_data, iwl_dump_prph);
@@ -1089,14 +1055,14 @@
 {
 	struct iwl_fw_ini_error_dump_range *range = range_ptr;
 	__le32 *val = range->data;
-	u32 addr, prph_val, offset = le32_to_cpu(reg->offset);
+	u32 prph_val;
+	u32 addr = le32_to_cpu(reg->start_addr[idx]) + le32_to_cpu(reg->offset);
 	int i;
 
-	range->start_addr = reg->start_addr[idx];
+	range->start_addr = cpu_to_le64(addr);
 	range->range_data_size = reg->internal.range_data_size;
 	for (i = 0; i < le32_to_cpu(reg->internal.range_data_size); i += 4) {
-		addr = le32_to_cpu(range->start_addr) + i;
-		prph_val = iwl_read_prph(fwrt->trans, addr + offset);
+		prph_val = iwl_read_prph(fwrt->trans, addr + i);
 		if (prph_val == 0x5a5a5a5a)
 			return -EBUSY;
 		*val++ = cpu_to_le32(prph_val);
@@ -1111,16 +1077,13 @@
 {
 	struct iwl_fw_ini_error_dump_range *range = range_ptr;
 	__le32 *val = range->data;
-	u32 addr, offset = le32_to_cpu(reg->offset);
+	u32 addr = le32_to_cpu(reg->start_addr[idx]) + le32_to_cpu(reg->offset);
 	int i;
 
-	range->start_addr = reg->start_addr[idx];
+	range->start_addr = cpu_to_le64(addr);
 	range->range_data_size = reg->internal.range_data_size;
-	for (i = 0; i < le32_to_cpu(reg->internal.range_data_size); i += 4) {
-		addr = le32_to_cpu(range->start_addr) + i;
-		*val++ = cpu_to_le32(iwl_trans_read32(fwrt->trans,
-						      addr + offset));
-	}
+	for (i = 0; i < le32_to_cpu(reg->internal.range_data_size); i += 4)
+		*val++ = cpu_to_le32(iwl_trans_read32(fwrt->trans, addr + i));
 
 	return sizeof(*range) + le32_to_cpu(range->range_data_size);
 }
@@ -1130,12 +1093,11 @@
 				     void *range_ptr, int idx)
 {
 	struct iwl_fw_ini_error_dump_range *range = range_ptr;
-	u32 addr = le32_to_cpu(range->start_addr);
-	u32 offset = le32_to_cpu(reg->offset);
-
-	range->start_addr = reg->start_addr[idx];
+	u32 addr = le32_to_cpu(reg->start_addr[idx]) + le32_to_cpu(reg->offset);
+
+	range->start_addr = cpu_to_le64(addr);
 	range->range_data_size = reg->internal.range_data_size;
-	iwl_trans_read_mem_bytes(fwrt->trans, addr + offset, range->data,
+	iwl_trans_read_mem_bytes(fwrt->trans, addr, range->data,
 				 le32_to_cpu(reg->internal.range_data_size));
 
 	return sizeof(*range) + le32_to_cpu(range->range_data_size);
@@ -1149,7 +1111,7 @@
 	struct iwl_fw_ini_error_dump_range *range = range_ptr;
 	u32 page_size = fwrt->trans->init_dram.paging[idx].size;
 
-	range->start_addr = cpu_to_le32(idx);
+	range->start_addr = cpu_to_le64(idx);
 	range->range_data_size = cpu_to_le32(page_size);
 	memcpy(range->data, fwrt->trans->init_dram.paging[idx].block,
 	       page_size);
@@ -1169,7 +1131,7 @@
 	dma_addr_t addr = fwrt->fw_paging_db[idx].fw_paging_phys;
 	u32 page_size = fwrt->fw_paging_db[idx].fw_paging_size;
 
-	range->start_addr = cpu_to_le32(idx);
+	range->start_addr = cpu_to_le64(idx);
 	range->range_data_size = cpu_to_le32(page_size);
 	dma_sync_single_for_cpu(fwrt->trans->dev, addr,	page_size,
 				DMA_BIDIRECTIONAL);
@@ -1192,7 +1154,7 @@
 	if (start_addr == 0x5a5a5a5a)
 		return -EBUSY;
 
-	range->start_addr = cpu_to_le32(start_addr);
+	range->start_addr = cpu_to_le64(start_addr);
 	range->range_data_size = cpu_to_le32(fwrt->trans->fw_mon[idx].size);
 
 	memcpy(range->data, fwrt->trans->fw_mon[idx].block,
@@ -1262,890 +1224,6 @@
 	return false;
 }
 
-static int iwl_dump_ini_txf_iter(struct iwl_fw_runtime *fwrt,
-				 struct iwl_fw_ini_region_cfg *reg,
-				 void *range_ptr, int idx)
-{
-	struct iwl_fw_ini_fifo_error_dump_range *range = range_ptr;
-	struct iwl_ini_txf_iter_data *iter;
-	u32 offs = le32_to_cpu(reg->offset), addr;
-	u32 registers_size =
-		le32_to_cpu(reg->fifos.num_of_registers) * sizeof(__le32);
-	__le32 *val = range->data;
-	unsigned long flags;
-	int i;
-
-	if (!iwl_ini_txf_iter(fwrt, reg))
-		return -EIO;
-
-	if (!iwl_trans_grab_nic_access(fwrt->trans, &flags))
-		return -EBUSY;
-
-	iter = fwrt->dump.fifo_iter;
-
-	range->fifo_num = cpu_to_le32(iter->fifo);
-	range->num_of_registers = reg->fifos.num_of_registers;
-	range->range_data_size = cpu_to_le32(iter->fifo_size + registers_size);
-
-	iwl_write_prph_no_grab(fwrt->trans, TXF_LARC_NUM + offs, iter->fifo);
-
-	/* read txf registers */
-	for (i = 0; i < le32_to_cpu(reg->fifos.num_of_registers); i++) {
-		addr = le32_to_cpu(reg->start_addr[i]) + offs;
-
-		*val++ = cpu_to_le32(iwl_read_prph_no_grab(fwrt->trans, addr));
-	}
-=======
-
-	if (prph_len)
-		iwl_fw_prph_handler(fwrt, &dump_data, iwl_dump_prph);
->>>>>>> 0ecfebd2
-
-	if (reg->fifos.header_only) {
-		range->range_data_size = cpu_to_le32(registers_size);
-		goto out;
-	}
-
-	/* Set the TXF_READ_MODIFY_ADDR to TXF_WR_PTR */
-	iwl_write_prph_no_grab(fwrt->trans, TXF_READ_MODIFY_ADDR + offs,
-			       TXF_WR_PTR + offs);
-
-	/* Dummy-read to advance the read pointer to the head */
-	iwl_read_prph_no_grab(fwrt->trans, TXF_READ_MODIFY_DATA + offs);
-
-	/* Read FIFO */
-	addr = TXF_READ_MODIFY_DATA + offs;
-	for (i = 0; i < iter->fifo_size; i += sizeof(__le32))
-		*val++ = cpu_to_le32(iwl_read_prph_no_grab(fwrt->trans, addr));
-
-out:
-	iwl_trans_release_nic_access(fwrt->trans, &flags);
-
-	return sizeof(*range) + le32_to_cpu(range->range_data_size);
-}
-
-struct iwl_ini_rxf_data {
-	u32 fifo_num;
-	u32 size;
-	u32 offset;
-};
-
-static void iwl_ini_get_rxf_data(struct iwl_fw_runtime *fwrt,
-				 struct iwl_fw_ini_region_cfg *reg,
-				 struct iwl_ini_rxf_data *data)
-{
-	u32 fid1 = le32_to_cpu(reg->fifos.fid1);
-	u32 fid2 = le32_to_cpu(reg->fifos.fid2);
-	u32 fifo_idx;
-
-	if (!data)
-		return;
-
-	memset(data, 0, sizeof(*data));
-
-	if (WARN_ON_ONCE((fid1 && fid2) || (!fid1 && !fid2)))
-		return;
-
-	fifo_idx = ffs(fid1) - 1;
-	if (fid1 && !WARN_ON_ONCE((~BIT(fifo_idx) & fid1) ||
-				  fifo_idx >= MAX_NUM_LMAC)) {
-		data->size = fwrt->smem_cfg.lmac[fifo_idx].rxfifo1_size;
-		data->fifo_num = fifo_idx;
-		return;
-	}
-
-	fifo_idx = ffs(fid2) - 1;
-	if (fid2 && !WARN_ON_ONCE(fifo_idx != 0)) {
-		data->size = fwrt->smem_cfg.rxfifo2_size;
-		data->offset = RXF_DIFF_FROM_PREV;
-		/* use bit 31 to distinguish between umac and lmac rxf while
-		 * parsing the dump
-		 */
-		data->fifo_num = fifo_idx | IWL_RXF_UMAC_BIT;
-		return;
-	}
-}
-
-static int iwl_dump_ini_rxf_iter(struct iwl_fw_runtime *fwrt,
-				 struct iwl_fw_ini_region_cfg *reg,
-				 void *range_ptr, int idx)
-{
-	struct iwl_fw_ini_fifo_error_dump_range *range = range_ptr;
-	struct iwl_ini_rxf_data rxf_data;
-	u32 offs = le32_to_cpu(reg->offset), addr;
-	u32 registers_size =
-		le32_to_cpu(reg->fifos.num_of_registers) * sizeof(__le32);
-	__le32 *val = range->data;
-	unsigned long flags;
-	int i;
-
-	iwl_ini_get_rxf_data(fwrt, reg, &rxf_data);
-	if (!rxf_data.size)
-		return -EIO;
-
-	if (!iwl_trans_grab_nic_access(fwrt->trans, &flags))
-		return -EBUSY;
-
-	offs += rxf_data.offset;
-
-	range->fifo_num = cpu_to_le32(rxf_data.fifo_num);
-	range->num_of_registers = reg->fifos.num_of_registers;
-	range->range_data_size = cpu_to_le32(rxf_data.size + registers_size);
-
-	/* read rxf registers */
-	for (i = 0; i < le32_to_cpu(reg->fifos.num_of_registers); i++) {
-		addr = le32_to_cpu(reg->start_addr[i]) + offs;
-
-		*val++ = cpu_to_le32(iwl_read_prph_no_grab(fwrt->trans, addr));
-	}
-
-	if (reg->fifos.header_only) {
-		range->range_data_size = cpu_to_le32(registers_size);
-		goto out;
-	}
-
-	/* Lock fence */
-	iwl_write_prph_no_grab(fwrt->trans, RXF_SET_FENCE_MODE + offs, 0x1);
-	/* Set fence pointer to the same place like WR pointer */
-	iwl_write_prph_no_grab(fwrt->trans, RXF_LD_WR2FENCE + offs, 0x1);
-	/* Set fence offset */
-	iwl_write_prph_no_grab(fwrt->trans, RXF_LD_FENCE_OFFSET_ADDR + offs,
-			       0x0);
-
-	/* Read FIFO */
-	addr =  RXF_FIFO_RD_FENCE_INC + offs;
-	for (i = 0; i < rxf_data.size; i += sizeof(__le32))
-		*val++ = cpu_to_le32(iwl_read_prph_no_grab(fwrt->trans, addr));
-
-out:
-	iwl_trans_release_nic_access(fwrt->trans, &flags);
-
-	return sizeof(*range) + le32_to_cpu(range->range_data_size);
-}
-
-static void *iwl_dump_ini_mem_fill_header(struct iwl_fw_runtime *fwrt,
-					  struct iwl_fw_ini_region_cfg *reg,
-					  void *data)
-{
-	struct iwl_fw_ini_error_dump *dump = data;
-
-	return dump->ranges;
-}
-
-static void
-*iwl_dump_ini_mon_dram_fill_header(struct iwl_fw_runtime *fwrt,
-				   struct iwl_fw_ini_region_cfg *reg,
-				   void *data)
-{
-	struct iwl_fw_ini_monitor_dram_dump *mon_dump = (void *)data;
-	u32 write_ptr, cycle_cnt;
-	unsigned long flags;
-
-	if (!iwl_trans_grab_nic_access(fwrt->trans, &flags)) {
-		IWL_ERR(fwrt, "Failed to get DRAM monitor header\n");
-		return NULL;
-	}
-	write_ptr = iwl_read_umac_prph_no_grab(fwrt->trans,
-					       MON_BUFF_WRPTR_VER2);
-	cycle_cnt = iwl_read_umac_prph_no_grab(fwrt->trans,
-					       MON_BUFF_CYCLE_CNT_VER2);
-	iwl_trans_release_nic_access(fwrt->trans, &flags);
-
-	mon_dump->write_ptr = cpu_to_le32(write_ptr);
-	mon_dump->cycle_cnt = cpu_to_le32(cycle_cnt);
-
-	return mon_dump->ranges;
-}
-
-static void *iwl_dump_ini_fifo_fill_header(struct iwl_fw_runtime *fwrt,
-					   struct iwl_fw_ini_region_cfg *reg,
-					   void *data)
-{
-	struct iwl_fw_ini_fifo_error_dump *dump = data;
-
-	return dump->ranges;
-}
-
-static u32 iwl_dump_ini_mem_ranges(struct iwl_fw_runtime *fwrt,
-				   struct iwl_fw_ini_region_cfg *reg)
-{
-	return le32_to_cpu(reg->internal.num_of_ranges);
-}
-
-static u32 iwl_dump_ini_paging_gen2_ranges(struct iwl_fw_runtime *fwrt,
-					   struct iwl_fw_ini_region_cfg *reg)
-{
-	return fwrt->trans->init_dram.paging_cnt;
-}
-
-static u32 iwl_dump_ini_paging_ranges(struct iwl_fw_runtime *fwrt,
-				      struct iwl_fw_ini_region_cfg *reg)
-{
-	return fwrt->num_of_paging_blk;
-}
-
-static u32 iwl_dump_ini_mon_dram_ranges(struct iwl_fw_runtime *fwrt,
-					struct iwl_fw_ini_region_cfg *reg)
-{
-	return 1;
-}
-
-static u32 iwl_dump_ini_txf_ranges(struct iwl_fw_runtime *fwrt,
-				   struct iwl_fw_ini_region_cfg *reg)
-{
-	struct iwl_ini_txf_iter_data iter = { .init = true };
-	void *fifo_iter = fwrt->dump.fifo_iter;
-	u32 num_of_fifos = 0;
-
-	fwrt->dump.fifo_iter = &iter;
-	while (iwl_ini_txf_iter(fwrt, reg))
-		num_of_fifos++;
-
-	fwrt->dump.fifo_iter = fifo_iter;
-
-	return num_of_fifos;
-}
-
-static u32 iwl_dump_ini_rxf_ranges(struct iwl_fw_runtime *fwrt,
-				   struct iwl_fw_ini_region_cfg *reg)
-{
-	/* Each Rx fifo needs a different offset and therefore, it's
-	 * region can contain only one fifo, i.e. 1 memory range.
-	 */
-	return 1;
-}
-
-static u32 iwl_dump_ini_mem_get_size(struct iwl_fw_runtime *fwrt,
-				     struct iwl_fw_ini_region_cfg *reg)
-{
-	return sizeof(struct iwl_fw_ini_error_dump) +
-		iwl_dump_ini_mem_ranges(fwrt, reg) *
-		(sizeof(struct iwl_fw_ini_error_dump_range) +
-		 le32_to_cpu(reg->internal.range_data_size));
-}
-
-static u32 iwl_dump_ini_paging_gen2_get_size(struct iwl_fw_runtime *fwrt,
-					     struct iwl_fw_ini_region_cfg *reg)
-{
-	int i;
-	u32 range_header_len = sizeof(struct iwl_fw_ini_error_dump_range);
-	u32 size = sizeof(struct iwl_fw_ini_error_dump);
-
-	for (i = 0; i < iwl_dump_ini_paging_gen2_ranges(fwrt, reg); i++)
-		size += range_header_len +
-			fwrt->trans->init_dram.paging[i].size;
-
-	return size;
-}
-
-static u32 iwl_dump_ini_paging_get_size(struct iwl_fw_runtime *fwrt,
-					struct iwl_fw_ini_region_cfg *reg)
-{
-	int i;
-	u32 range_header_len = sizeof(struct iwl_fw_ini_error_dump_range);
-	u32 size = sizeof(struct iwl_fw_ini_error_dump);
-
-	for (i = 1; i <= iwl_dump_ini_paging_ranges(fwrt, reg); i++)
-		size += range_header_len + fwrt->fw_paging_db[i].fw_paging_size;
-
-	return size;
-}
-
-static u32 iwl_dump_ini_mon_dram_get_size(struct iwl_fw_runtime *fwrt,
-					  struct iwl_fw_ini_region_cfg *reg)
-{
-	u32 size = sizeof(struct iwl_fw_ini_monitor_dram_dump);
-
-	if (fwrt->trans->num_blocks)
-		size += fwrt->trans->fw_mon[0].size;
-
-	return size;
-}
-
-static u32 iwl_dump_ini_txf_get_size(struct iwl_fw_runtime *fwrt,
-				     struct iwl_fw_ini_region_cfg *reg)
-{
-	struct iwl_ini_txf_iter_data iter = { .init = true };
-	void *fifo_iter = fwrt->dump.fifo_iter;
-	u32 size = 0;
-	u32 fifo_hdr = sizeof(struct iwl_fw_ini_fifo_error_dump_range) +
-		le32_to_cpu(reg->fifos.num_of_registers) * sizeof(__le32);
-
-	fwrt->dump.fifo_iter = &iter;
-	while (iwl_ini_txf_iter(fwrt, reg)) {
-		size += fifo_hdr;
-		if (!reg->fifos.header_only)
-			size += iter.fifo_size;
-	}
-
-	if (size)
-		size += sizeof(struct iwl_fw_ini_fifo_error_dump);
-
-	fwrt->dump.fifo_iter = fifo_iter;
-
-	return size;
-}
-
-static u32 iwl_dump_ini_rxf_get_size(struct iwl_fw_runtime *fwrt,
-				     struct iwl_fw_ini_region_cfg *reg)
-{
-	struct iwl_ini_rxf_data rx_data;
-	u32 size = sizeof(struct iwl_fw_ini_fifo_error_dump) +
-		sizeof(struct iwl_fw_ini_fifo_error_dump_range) +
-		le32_to_cpu(reg->fifos.num_of_registers) * sizeof(__le32);
-
-	if (reg->fifos.header_only)
-		return size;
-
-	iwl_ini_get_rxf_data(fwrt, reg, &rx_data);
-	size += rx_data.size;
-
-	return size;
-}
-
-/**
- * struct iwl_dump_ini_mem_ops - ini memory dump operations
- * @get_num_of_ranges: returns the number of memory ranges in the region.
- * @get_size: returns the total size of the region.
- * @fill_mem_hdr: fills region type specific headers and returns pointer to
- *	the first range or NULL if failed to fill headers.
- * @fill_range: copies a given memory range into the dump.
- *	Returns the size of the range or negative error value otherwise.
- */
-struct iwl_dump_ini_mem_ops {
-	u32 (*get_num_of_ranges)(struct iwl_fw_runtime *fwrt,
-				 struct iwl_fw_ini_region_cfg *reg);
-	u32 (*get_size)(struct iwl_fw_runtime *fwrt,
-			struct iwl_fw_ini_region_cfg *reg);
-	void *(*fill_mem_hdr)(struct iwl_fw_runtime *fwrt,
-			      struct iwl_fw_ini_region_cfg *reg, void *data);
-	int (*fill_range)(struct iwl_fw_runtime *fwrt,
-			  struct iwl_fw_ini_region_cfg *reg, void *range,
-			  int idx);
-};
-
-/**
- * iwl_dump_ini_mem - copy a memory region into the dump
- * @fwrt: fw runtime struct.
- * @data: dump memory data.
- * @reg: region to copy to the dump.
- */
-static void
-iwl_dump_ini_mem(struct iwl_fw_runtime *fwrt,
-		 enum iwl_fw_ini_region_type type,
-		 struct iwl_fw_error_dump_data **data,
-		 struct iwl_fw_ini_region_cfg *reg,
-		 struct iwl_dump_ini_mem_ops *ops)
-{
-	struct iwl_fw_ini_error_dump_header *header = (void *)(*data)->data;
-	void *range;
-	u32 num_of_ranges, i;
-
-	if (WARN_ON(!ops || !ops->get_num_of_ranges || !ops->get_size ||
-		    !ops->fill_mem_hdr || !ops->fill_range))
-		return;
-
-	num_of_ranges = ops->get_num_of_ranges(fwrt, reg);
-
-	(*data)->type = cpu_to_le32(type | INI_DUMP_BIT);
-	(*data)->len = cpu_to_le32(ops->get_size(fwrt, reg));
-
-	header->num_of_ranges = cpu_to_le32(num_of_ranges);
-	header->name_len = cpu_to_le32(min_t(int, IWL_FW_INI_MAX_NAME,
-					     le32_to_cpu(reg->name_len)));
-	memcpy(header->name, reg->name, le32_to_cpu(header->name_len));
-
-	range = ops->fill_mem_hdr(fwrt, reg, header);
-	if (!range) {
-		IWL_ERR(fwrt, "Failed to fill region header: id=%d, type=%d\n",
-			le32_to_cpu(reg->region_id), type);
-		memset(*data, 0, le32_to_cpu((*data)->len));
-		return;
-	}
-
-	for (i = 0; i < num_of_ranges; i++) {
-		int range_size = ops->fill_range(fwrt, reg, range, i);
-
-		if (range_size < 0) {
-			IWL_ERR(fwrt, "Failed to dump region: id=%d, type=%d\n",
-				le32_to_cpu(reg->region_id), type);
-			memset(*data, 0, le32_to_cpu((*data)->len));
-			return;
-		}
-		range = range + range_size;
-	}
-	*data = iwl_fw_error_next_data(*data);
-}
-
-static int iwl_fw_ini_get_trigger_len(struct iwl_fw_runtime *fwrt,
-				      struct iwl_fw_ini_trigger *trigger)
-{
-	int i, size = 0, hdr_len = sizeof(struct iwl_fw_error_dump_data);
-
-	if (!trigger || !trigger->num_regions)
-		return 0;
-
-	for (i = 0; i < le32_to_cpu(trigger->num_regions); i++) {
-		u32 reg_id = le32_to_cpu(trigger->data[i]);
-		struct iwl_fw_ini_region_cfg *reg;
-		enum iwl_fw_ini_region_type type;
-
-		if (WARN_ON(reg_id >= ARRAY_SIZE(fwrt->dump.active_regs)))
-			continue;
-
-		reg = fwrt->dump.active_regs[reg_id];
-		if (WARN(!reg, "Unassigned region %d\n", reg_id))
-			continue;
-
-		type = le32_to_cpu(reg->region_type);
-		switch (type) {
-		case IWL_FW_INI_REGION_DEVICE_MEMORY:
-		case IWL_FW_INI_REGION_PERIPHERY_MAC:
-		case IWL_FW_INI_REGION_PERIPHERY_PHY:
-		case IWL_FW_INI_REGION_PERIPHERY_AUX:
-		case IWL_FW_INI_REGION_INTERNAL_BUFFER:
-		case IWL_FW_INI_REGION_CSR:
-			size += hdr_len + iwl_dump_ini_mem_get_size(fwrt, reg);
-			break;
-		case IWL_FW_INI_REGION_TXF:
-			size += hdr_len + iwl_dump_ini_txf_get_size(fwrt, reg);
-			break;
-		case IWL_FW_INI_REGION_RXF:
-			size += hdr_len + iwl_dump_ini_rxf_get_size(fwrt, reg);
-			break;
-		case IWL_FW_INI_REGION_PAGING: {
-			size += hdr_len;
-			if (iwl_fw_dbg_is_paging_enabled(fwrt)) {
-				size += iwl_dump_ini_paging_get_size(fwrt, reg);
-			} else {
-				size += iwl_dump_ini_paging_gen2_get_size(fwrt,
-									  reg);
-			}
-			break;
-		}
-		case IWL_FW_INI_REGION_DRAM_BUFFER:
-			if (!fwrt->trans->num_blocks)
-				break;
-			size += hdr_len +
-				iwl_dump_ini_mon_dram_get_size(fwrt, reg);
-			break;
-		case IWL_FW_INI_REGION_DRAM_IMR:
-			/* Undefined yet */
-		default:
-			break;
-		}
-	}
-	return size;
-}
-
-static void iwl_fw_ini_dump_trigger(struct iwl_fw_runtime *fwrt,
-				    struct iwl_fw_ini_trigger *trigger,
-				    struct iwl_fw_error_dump_data **data)
-{
-	int i, num = le32_to_cpu(trigger->num_regions);
-
-	for (i = 0; i < num; i++) {
-		u32 reg_id = le32_to_cpu(trigger->data[i]);
-		enum iwl_fw_ini_region_type type;
-		struct iwl_fw_ini_region_cfg *reg;
-		struct iwl_dump_ini_mem_ops ops;
-
-		if (reg_id >= ARRAY_SIZE(fwrt->dump.active_regs))
-			continue;
-
-		reg = fwrt->dump.active_regs[reg_id];
-		/* Don't warn, get_trigger_len already warned */
-		if (!reg)
-			continue;
-
-		type = le32_to_cpu(reg->region_type);
-		switch (type) {
-		case IWL_FW_INI_REGION_DEVICE_MEMORY:
-		case IWL_FW_INI_REGION_INTERNAL_BUFFER:
-			ops.get_num_of_ranges = iwl_dump_ini_mem_ranges;
-			ops.get_size = iwl_dump_ini_mem_get_size;
-			ops.fill_mem_hdr = iwl_dump_ini_mem_fill_header;
-			ops.fill_range = iwl_dump_ini_dev_mem_iter;
-			iwl_dump_ini_mem(fwrt, type, data, reg, &ops);
-			break;
-		case IWL_FW_INI_REGION_PERIPHERY_MAC:
-		case IWL_FW_INI_REGION_PERIPHERY_PHY:
-		case IWL_FW_INI_REGION_PERIPHERY_AUX:
-			ops.get_num_of_ranges =	iwl_dump_ini_mem_ranges;
-			ops.get_size = iwl_dump_ini_mem_get_size;
-			ops.fill_mem_hdr = iwl_dump_ini_mem_fill_header;
-			ops.fill_range = iwl_dump_ini_prph_iter;
-			iwl_dump_ini_mem(fwrt, type, data, reg, &ops);
-			break;
-		case IWL_FW_INI_REGION_DRAM_BUFFER:
-			ops.get_num_of_ranges = iwl_dump_ini_mon_dram_ranges;
-			ops.get_size = iwl_dump_ini_mon_dram_get_size;
-			ops.fill_mem_hdr = iwl_dump_ini_mon_dram_fill_header;
-			ops.fill_range = iwl_dump_ini_mon_dram_iter;
-			iwl_dump_ini_mem(fwrt, type, data, reg, &ops);
-			break;
-		case IWL_FW_INI_REGION_PAGING: {
-			ops.fill_mem_hdr = iwl_dump_ini_mem_fill_header;
-			if (iwl_fw_dbg_is_paging_enabled(fwrt)) {
-				ops.get_num_of_ranges =
-					iwl_dump_ini_paging_ranges;
-				ops.get_size = iwl_dump_ini_paging_get_size;
-				ops.fill_range = iwl_dump_ini_paging_iter;
-			} else {
-				ops.get_num_of_ranges =
-					iwl_dump_ini_paging_gen2_ranges;
-				ops.get_size =
-					iwl_dump_ini_paging_gen2_get_size;
-				ops.fill_range = iwl_dump_ini_paging_gen2_iter;
-			}
-
-			iwl_dump_ini_mem(fwrt, type, data, reg, &ops);
-			break;
-		}
-		case IWL_FW_INI_REGION_TXF: {
-			struct iwl_ini_txf_iter_data iter = { .init = true };
-			void *fifo_iter = fwrt->dump.fifo_iter;
-
-			fwrt->dump.fifo_iter = &iter;
-			ops.get_num_of_ranges = iwl_dump_ini_txf_ranges;
-			ops.get_size = iwl_dump_ini_txf_get_size;
-			ops.fill_mem_hdr = iwl_dump_ini_fifo_fill_header;
-			ops.fill_range = iwl_dump_ini_txf_iter;
-			iwl_dump_ini_mem(fwrt, type, data, reg, &ops);
-			fwrt->dump.fifo_iter = fifo_iter;
-			break;
-		}
-		case IWL_FW_INI_REGION_RXF:
-			ops.get_num_of_ranges = iwl_dump_ini_rxf_ranges;
-			ops.get_size = iwl_dump_ini_rxf_get_size;
-			ops.fill_mem_hdr = iwl_dump_ini_fifo_fill_header;
-			ops.fill_range = iwl_dump_ini_rxf_iter;
-			iwl_dump_ini_mem(fwrt, type, data, reg, &ops);
-			break;
-		case IWL_FW_INI_REGION_CSR:
-			ops.get_num_of_ranges =	iwl_dump_ini_mem_ranges;
-			ops.get_size = iwl_dump_ini_mem_get_size;
-			ops.fill_mem_hdr = iwl_dump_ini_mem_fill_header;
-			ops.fill_range = iwl_dump_ini_csr_iter;
-			iwl_dump_ini_mem(fwrt, type, data, reg, &ops);
-			break;
-		case IWL_FW_INI_REGION_DRAM_IMR:
-			/* This is undefined yet */
-		default:
-			break;
-		}
-	}
-}
-
-static struct iwl_fw_error_dump_file *
-_iwl_fw_error_ini_dump(struct iwl_fw_runtime *fwrt,
-		       struct iwl_fw_dump_ptrs *fw_error_dump)
-{
-	int size, id = le32_to_cpu(fwrt->dump.desc->trig_desc.type);
-	struct iwl_fw_error_dump_data *dump_data;
-	struct iwl_fw_error_dump_file *dump_file;
-	struct iwl_fw_ini_trigger *trigger;
-
-	if (id == FW_DBG_TRIGGER_FW_ASSERT)
-		id = IWL_FW_TRIGGER_ID_FW_ASSERT;
-
-	if (!iwl_fw_ini_trigger_on(fwrt, id))
-		return NULL;
-
-	trigger = fwrt->dump.active_trigs[id].trig;
-
-	size = iwl_fw_ini_get_trigger_len(fwrt, trigger);
-	if (!size)
-		return NULL;
-
-	size += sizeof(*dump_file);
-
-	dump_file = vzalloc(size);
-	if (!dump_file)
-		return NULL;
-
-	fw_error_dump->fwrt_ptr = dump_file;
-
-	dump_file->barker = cpu_to_le32(IWL_FW_ERROR_DUMP_BARKER);
-	dump_data = (void *)dump_file->data;
-	dump_file->file_len = cpu_to_le32(size);
-
-	iwl_fw_ini_dump_trigger(fwrt, trigger, &dump_data);
-
-	return dump_file;
-}
-
-static int iwl_dump_ini_prph_iter(struct iwl_fw_runtime *fwrt,
-				  struct iwl_fw_ini_region_cfg *reg,
-				  void *range_ptr, int idx)
-{
-<<<<<<< HEAD
-	struct iwl_fw_dump_ptrs *fw_error_dump;
-	struct iwl_fw_error_dump_file *dump_file;
-	struct scatterlist *sg_dump_data;
-	u32 file_len;
-	u32 dump_mask = fwrt->fw->dbg.dump_mask;
-
-	IWL_DEBUG_INFO(fwrt, "WRT dump start\n");
-=======
-	struct iwl_fw_ini_error_dump_range *range = range_ptr;
-	__le32 *val = range->data;
-	u32 prph_val;
-	u32 addr = le32_to_cpu(reg->start_addr[idx]) + le32_to_cpu(reg->offset);
-	int i;
->>>>>>> 0ecfebd2
-
-	range->start_addr = cpu_to_le64(addr);
-	range->range_data_size = reg->internal.range_data_size;
-	for (i = 0; i < le32_to_cpu(reg->internal.range_data_size); i += 4) {
-		prph_val = iwl_read_prph(fwrt->trans, addr + i);
-		if (prph_val == 0x5a5a5a5a)
-			return -EBUSY;
-		*val++ = cpu_to_le32(prph_val);
-	}
-
-<<<<<<< HEAD
-	fw_error_dump = kzalloc(sizeof(*fw_error_dump), GFP_KERNEL);
-	if (!fw_error_dump)
-		goto out;
-
-	if (fwrt->trans->ini_valid)
-		dump_file = _iwl_fw_error_ini_dump(fwrt, fw_error_dump);
-	else
-		dump_file = _iwl_fw_error_dump(fwrt, fw_error_dump);
-
-	if (!dump_file) {
-		kfree(fw_error_dump);
-		goto out;
-	}
-
-	if (!fwrt->trans->ini_valid && fwrt->dump.monitor_only)
-		dump_mask &= IWL_FW_ERROR_DUMP_FW_MONITOR;
-
-	if (!fwrt->trans->ini_valid)
-		fw_error_dump->trans_ptr =
-			iwl_trans_dump_data(fwrt->trans, dump_mask);
-
-	file_len = le32_to_cpu(dump_file->file_len);
-	fw_error_dump->fwrt_len = file_len;
-	if (fw_error_dump->trans_ptr) {
-		file_len += fw_error_dump->trans_ptr->len;
-		dump_file->file_len = cpu_to_le32(file_len);
-	}
-=======
-	return sizeof(*range) + le32_to_cpu(range->range_data_size);
-}
-
-static int iwl_dump_ini_csr_iter(struct iwl_fw_runtime *fwrt,
-				 struct iwl_fw_ini_region_cfg *reg,
-				 void *range_ptr, int idx)
-{
-	struct iwl_fw_ini_error_dump_range *range = range_ptr;
-	__le32 *val = range->data;
-	u32 addr = le32_to_cpu(reg->start_addr[idx]) + le32_to_cpu(reg->offset);
-	int i;
->>>>>>> 0ecfebd2
-
-	range->start_addr = cpu_to_le64(addr);
-	range->range_data_size = reg->internal.range_data_size;
-	for (i = 0; i < le32_to_cpu(reg->internal.range_data_size); i += 4)
-		*val++ = cpu_to_le32(iwl_trans_read32(fwrt->trans, addr + i));
-
-	return sizeof(*range) + le32_to_cpu(range->range_data_size);
-}
-
-<<<<<<< HEAD
-const struct iwl_fw_dump_desc iwl_dump_desc_assert = {
-	.trig_desc = {
-		.type = cpu_to_le32(FW_DBG_TRIGGER_FW_ASSERT),
-	},
-};
-IWL_EXPORT_SYMBOL(iwl_dump_desc_assert);
-
-int iwl_fw_dbg_collect_desc(struct iwl_fw_runtime *fwrt,
-			    const struct iwl_fw_dump_desc *desc,
-			    bool monitor_only,
-			    unsigned int delay)
-{
-	if (test_and_set_bit(IWL_FWRT_STATUS_DUMPING, &fwrt->status))
-=======
-static int iwl_dump_ini_dev_mem_iter(struct iwl_fw_runtime *fwrt,
-				     struct iwl_fw_ini_region_cfg *reg,
-				     void *range_ptr, int idx)
-{
-	struct iwl_fw_ini_error_dump_range *range = range_ptr;
-	u32 addr = le32_to_cpu(reg->start_addr[idx]) + le32_to_cpu(reg->offset);
-
-	range->start_addr = cpu_to_le64(addr);
-	range->range_data_size = reg->internal.range_data_size;
-	iwl_trans_read_mem_bytes(fwrt->trans, addr, range->data,
-				 le32_to_cpu(reg->internal.range_data_size));
-
-	return sizeof(*range) + le32_to_cpu(range->range_data_size);
-}
-
-static int
-iwl_dump_ini_paging_gen2_iter(struct iwl_fw_runtime *fwrt,
-			      struct iwl_fw_ini_region_cfg *reg,
-			      void *range_ptr, int idx)
-{
-	struct iwl_fw_ini_error_dump_range *range = range_ptr;
-	u32 page_size = fwrt->trans->init_dram.paging[idx].size;
-
-	range->start_addr = cpu_to_le64(idx);
-	range->range_data_size = cpu_to_le32(page_size);
-	memcpy(range->data, fwrt->trans->init_dram.paging[idx].block,
-	       page_size);
-
-	return sizeof(*range) + le32_to_cpu(range->range_data_size);
-}
-
-static int iwl_dump_ini_paging_iter(struct iwl_fw_runtime *fwrt,
-				    struct iwl_fw_ini_region_cfg *reg,
-				    void *range_ptr, int idx)
-{
-	/* increase idx by 1 since the pages are from 1 to
-	 * fwrt->num_of_paging_blk + 1
-	 */
-	struct page *page = fwrt->fw_paging_db[++idx].fw_paging_block;
-	struct iwl_fw_ini_error_dump_range *range = range_ptr;
-	dma_addr_t addr = fwrt->fw_paging_db[idx].fw_paging_phys;
-	u32 page_size = fwrt->fw_paging_db[idx].fw_paging_size;
-
-	range->start_addr = cpu_to_le64(idx);
-	range->range_data_size = cpu_to_le32(page_size);
-	dma_sync_single_for_cpu(fwrt->trans->dev, addr,	page_size,
-				DMA_BIDIRECTIONAL);
-	memcpy(range->data, page_address(page), page_size);
-	dma_sync_single_for_device(fwrt->trans->dev, addr, page_size,
-				   DMA_BIDIRECTIONAL);
-
-	return sizeof(*range) + le32_to_cpu(range->range_data_size);
-}
-
-static int
-iwl_dump_ini_mon_dram_iter(struct iwl_fw_runtime *fwrt,
-			   struct iwl_fw_ini_region_cfg *reg, void *range_ptr,
-			   int idx)
-{
-	struct iwl_fw_ini_error_dump_range *range = range_ptr;
-	u32 start_addr = iwl_read_umac_prph(fwrt->trans,
-					    MON_BUFF_BASE_ADDR_VER2);
-
-	if (start_addr == 0x5a5a5a5a)
->>>>>>> 0ecfebd2
-		return -EBUSY;
-
-	range->start_addr = cpu_to_le64(start_addr);
-	range->range_data_size = cpu_to_le32(fwrt->trans->fw_mon[idx].size);
-
-	memcpy(range->data, fwrt->trans->fw_mon[idx].block,
-	       fwrt->trans->fw_mon[idx].size);
-
-<<<<<<< HEAD
-	fwrt->dump.desc = desc;
-	fwrt->dump.monitor_only = monitor_only;
-
-	schedule_delayed_work(&fwrt->dump.wk, usecs_to_jiffies(delay));
-=======
-	return sizeof(*range) + le32_to_cpu(range->range_data_size);
-}
-
-struct iwl_ini_txf_iter_data {
-	int fifo;
-	int lmac;
-	u32 fifo_size;
-	bool internal_txf;
-	bool init;
-};
->>>>>>> 0ecfebd2
-
-static bool iwl_ini_txf_iter(struct iwl_fw_runtime *fwrt,
-			     struct iwl_fw_ini_region_cfg *reg)
-{
-	struct iwl_ini_txf_iter_data *iter = fwrt->dump.fifo_iter;
-	struct iwl_fwrt_shared_mem_cfg *cfg = &fwrt->smem_cfg;
-	int txf_num = cfg->num_txfifo_entries;
-	int int_txf_num = ARRAY_SIZE(cfg->internal_txfifo_size);
-	u32 lmac_bitmap = le32_to_cpu(reg->fifos.fid1);
-
-	if (!iter)
-		return false;
-
-	if (iter->init) {
-		if (le32_to_cpu(reg->offset) &&
-		    WARN_ONCE(cfg->num_lmacs == 1,
-			      "Invalid lmac offset: 0x%x\n",
-			      le32_to_cpu(reg->offset)))
-			return false;
-
-		iter->init = false;
-		iter->internal_txf = false;
-		iter->fifo_size = 0;
-		iter->fifo = -1;
-		if (le32_to_cpu(reg->offset))
-			iter->lmac = 1;
-		else
-			iter->lmac = 0;
-	}
-
-	if (!iter->internal_txf)
-		for (iter->fifo++; iter->fifo < txf_num; iter->fifo++) {
-			iter->fifo_size =
-				cfg->lmac[iter->lmac].txfifo_size[iter->fifo];
-			if (iter->fifo_size && (lmac_bitmap & BIT(iter->fifo)))
-				return true;
-		}
-
-	iter->internal_txf = true;
-
-	if (!fw_has_capa(&fwrt->fw->ucode_capa,
-			 IWL_UCODE_TLV_CAPA_EXTEND_SHARED_MEM_CFG))
-		return false;
-
-	for (iter->fifo++; iter->fifo < int_txf_num + txf_num; iter->fifo++) {
-		iter->fifo_size =
-			cfg->internal_txfifo_size[iter->fifo - txf_num];
-		if (iter->fifo_size && (lmac_bitmap & BIT(iter->fifo)))
-			return true;
-	}
-
-	return false;
-}
-
-<<<<<<< HEAD
-int iwl_fw_dbg_error_collect(struct iwl_fw_runtime *fwrt,
-			     enum iwl_fw_dbg_trigger trig_type)
-{
-	int ret;
-	struct iwl_fw_dump_desc *iwl_dump_error_desc =
-		kmalloc(sizeof(*iwl_dump_error_desc), GFP_KERNEL);
-
-	if (!iwl_dump_error_desc)
-		return -ENOMEM;
-
-	iwl_dump_error_desc->trig_desc.type = cpu_to_le32(trig_type);
-	iwl_dump_error_desc->len = 0;
-
-	ret = iwl_fw_dbg_collect_desc(fwrt, iwl_dump_error_desc, false, 0);
-	if (ret)
-		kfree(iwl_dump_error_desc);
-	else
-		iwl_trans_sync_nmi(fwrt->trans);
-
-	return ret;
-}
-IWL_EXPORT_SYMBOL(iwl_fw_dbg_error_collect);
-
-int _iwl_fw_dbg_collect(struct iwl_fw_runtime *fwrt,
-			enum iwl_fw_dbg_trigger trig,
-			const char *str, size_t len,
-			struct iwl_fw_dbg_trigger_tlv *trigger)
-{
-	struct iwl_fw_dump_desc *desc;
-	unsigned int delay = 0;
-	bool monitor_only = false;
-=======
 static int iwl_dump_ini_txf_iter(struct iwl_fw_runtime *fwrt,
 				 struct iwl_fw_ini_region_cfg *reg,
 				 void *range_ptr, int idx)
@@ -2159,7 +1237,6 @@
 	__le32 *data;
 	unsigned long flags;
 	int i;
->>>>>>> 0ecfebd2
 
 	if (!iwl_ini_txf_iter(fwrt, reg))
 		return -EIO;
@@ -2169,13 +1246,6 @@
 
 	iter = fwrt->dump.fifo_iter;
 
-<<<<<<< HEAD
-		trigger->occurrences = cpu_to_le16(occurrences);
-		monitor_only = trigger->mode & IWL_FW_DBG_TRIGGER_MONITOR_ONLY;
-
-		/* convert msec to usec */
-		delay = le32_to_cpu(trigger->stop_delay) * USEC_PER_MSEC;
-=======
 	range->fifo_num = cpu_to_le32(iter->fifo);
 	range->num_of_registers = reg->fifos.num_of_registers;
 	range->range_data_size = cpu_to_le32(iter->fifo_size + registers_size);
@@ -2194,7 +1264,6 @@
 								   addr));
 
 		reg_dump++;
->>>>>>> 0ecfebd2
 	}
 
 	if (reg->fifos.header_only) {
@@ -2209,74 +1278,17 @@
 	/* Dummy-read to advance the read pointer to the head */
 	iwl_read_prph_no_grab(fwrt->trans, TXF_READ_MODIFY_DATA + offs);
 
-<<<<<<< HEAD
-	return iwl_fw_dbg_collect_desc(fwrt, desc, monitor_only, delay);
-}
-IWL_EXPORT_SYMBOL(_iwl_fw_dbg_collect);
-
-int iwl_fw_dbg_collect(struct iwl_fw_runtime *fwrt,
-		       u32 id, const char *str, size_t len)
-{
-	struct iwl_fw_dump_desc *desc;
-	struct iwl_fw_ini_active_triggers *active;
-	u32 occur, delay;
-
-	if (!fwrt->trans->ini_valid)
-		return _iwl_fw_dbg_collect(fwrt, id, str, len, NULL);
-
-	if (id == FW_DBG_TRIGGER_USER)
-		id = IWL_FW_TRIGGER_ID_USER_TRIGGER;
-
-	active = &fwrt->dump.active_trigs[id];
-
-	if (WARN_ON(!active->active))
-		return -EINVAL;
-
-	delay = le32_to_cpu(active->trig->dump_delay);
-	occur = le32_to_cpu(active->trig->occurrences);
-	if (!occur)
-		return 0;
-
-	if (le32_to_cpu(active->trig->force_restart)) {
-		IWL_WARN(fwrt, "Force restart: trigger %d fired.\n", id);
-		iwl_force_nmi(fwrt->trans);
-		return 0;
-	}
-
-	desc = kzalloc(sizeof(*desc) + len, GFP_ATOMIC);
-	if (!desc)
-		return -ENOMEM;
-
-	active->trig->occurrences = cpu_to_le32(--occur);
-
-	desc->len = len;
-	desc->trig_desc.type = cpu_to_le32(id);
-	memcpy(desc->trig_desc.data, str, len);
-
-	return iwl_fw_dbg_collect_desc(fwrt, desc, true, delay);
-}
-IWL_EXPORT_SYMBOL(iwl_fw_dbg_collect);
-=======
 	/* Read FIFO */
 	addr = TXF_READ_MODIFY_DATA + offs;
 	data = (void *)reg_dump;
 	for (i = 0; i < iter->fifo_size; i += sizeof(*data))
 		*data++ = cpu_to_le32(iwl_read_prph_no_grab(fwrt->trans, addr));
->>>>>>> 0ecfebd2
 
 out:
 	iwl_trans_release_nic_access(fwrt->trans, &flags);
 
-<<<<<<< HEAD
-	if (fwrt->trans->ini_valid)
-		return 0;
-
-	if (fmt) {
-		va_list ap;
-=======
 	return sizeof(*range) + le32_to_cpu(range->range_data_size);
 }
->>>>>>> 0ecfebd2
 
 struct iwl_ini_rxf_data {
 	u32 fifo_num;
@@ -2297,13 +1309,8 @@
 
 	memset(data, 0, sizeof(*data));
 
-<<<<<<< HEAD
-	ret = _iwl_fw_dbg_collect(fwrt, le32_to_cpu(trigger->id), buf, len,
-				  trigger);
-=======
 	if (WARN_ON_ONCE((fid1 && fid2) || (!fid1 && !fid2)))
 		return;
->>>>>>> 0ecfebd2
 
 	fifo_idx = ffs(fid1) - 1;
 	if (fid1 && !WARN_ON_ONCE((~BIT(fifo_idx) & fid1) ||
@@ -3361,22 +2368,14 @@
 	if (!virtual_addr)
 		IWL_ERR(fwrt, "Failed to allocate debug memory\n");
 
-<<<<<<< HEAD
-=======
 	IWL_DEBUG_FW(trans,
 		     "Allocated DRAM buffer[%d], size=0x%x\n",
 		     trans->num_blocks, size);
 
->>>>>>> 0ecfebd2
 	trans->fw_mon[trans->num_blocks].block = virtual_addr;
 	trans->fw_mon[trans->num_blocks].physical = phys_addr;
 	trans->fw_mon[trans->num_blocks].size = size;
 	trans->num_blocks++;
-<<<<<<< HEAD
-
-	IWL_DEBUG_FW(trans, "Allocated debug block of size %d\n", size);
-=======
->>>>>>> 0ecfebd2
 }
 
 static void iwl_fw_dbg_buffer_apply(struct iwl_fw_runtime *fwrt,
@@ -3399,13 +2398,6 @@
 
 	if (buf_location == IWL_FW_INI_LOCATION_SRAM_PATH) {
 		if (!WARN(pnt != IWL_FW_INI_APPLY_EARLY,
-<<<<<<< HEAD
-			  "Invalid apply point %d for SMEM buffer allocation",
-			  pnt))
-			/* set sram monitor by enabling bit 7 */
-			iwl_set_bit(fwrt->trans, CSR_HW_IF_CONFIG_REG,
-				    CSR_HW_IF_CONFIG_REG_BIT_MONITOR_SRAM);
-=======
 			  "WRT: Invalid apply point %d for SMEM buffer allocation, aborting\n",
 			  pnt)) {
 			IWL_DEBUG_FW(trans,
@@ -3415,7 +2407,6 @@
 			iwl_set_bit(fwrt->trans, CSR_HW_IF_CONFIG_REG,
 				    CSR_HW_IF_CONFIG_REG_BIT_MONITOR_SRAM);
 		}
->>>>>>> 0ecfebd2
 		return;
 	}
 
@@ -3434,12 +2425,9 @@
 	if (trans->num_blocks == 1)
 		return;
 
-<<<<<<< HEAD
-=======
 	IWL_DEBUG_FW(trans,
 		     "WRT: applying DRAM buffer[%d] destination\n", block_idx);
 
->>>>>>> 0ecfebd2
 	cmd->num_frags = cpu_to_le32(1);
 	cmd->fragments[0].address =
 		cpu_to_le64(trans->fw_mon[block_idx].physical);
@@ -3451,12 +2439,8 @@
 }
 
 static void iwl_fw_dbg_send_hcmd(struct iwl_fw_runtime *fwrt,
-<<<<<<< HEAD
-				 struct iwl_ucode_tlv *tlv)
-=======
 				 struct iwl_ucode_tlv *tlv,
 				 bool ext)
->>>>>>> 0ecfebd2
 {
 	struct iwl_fw_ini_hcmd_tlv *hcmd_tlv = (void *)&tlv->data[0];
 	struct iwl_fw_ini_hcmd *data = &hcmd_tlv->hcmd;
@@ -3468,8 +2452,6 @@
 		.data = { data->data, },
 	};
 
-<<<<<<< HEAD
-=======
 	/* currently the driver supports always on domain only */
 	if (le32_to_cpu(hcmd_tlv->domain) != IWL_FW_INI_DBG_DOMAIN_ALWAYS_ON)
 		return;
@@ -3478,7 +2460,6 @@
 		     "WRT: ext=%d. Sending host command id=0x%x, group=0x%x\n",
 		     ext, data->id, data->group);
 
->>>>>>> 0ecfebd2
 	iwl_trans_send_cmd(fwrt->trans, &hcmd);
 }
 
@@ -3488,40 +2469,25 @@
 {
 	void *iter = (void *)tlv->region_config;
 	int i, size = le32_to_cpu(tlv->num_regions);
-<<<<<<< HEAD
-=======
 	const char *err_st =
 		"WRT: ext=%d. Invalid region %s %d for apply point %d\n";
->>>>>>> 0ecfebd2
 
 	for (i = 0; i < size; i++) {
 		struct iwl_fw_ini_region_cfg *reg = iter, **active;
 		int id = le32_to_cpu(reg->region_id);
 		u32 type = le32_to_cpu(reg->region_type);
 
-<<<<<<< HEAD
-		if (WARN(id >= ARRAY_SIZE(fwrt->dump.active_regs),
-			 "Invalid region id %d for apply point %d\n", id, pnt))
-=======
 		if (WARN(id >= ARRAY_SIZE(fwrt->dump.active_regs), err_st, ext,
 			 "id", id, pnt))
 			break;
 
 		if (WARN(type == 0 || type >= IWL_FW_INI_REGION_NUM, err_st,
 			 ext, "type", type, pnt))
->>>>>>> 0ecfebd2
 			break;
 
 		active = &fwrt->dump.active_regs[id];
 
 		if (*active)
-<<<<<<< HEAD
-			IWL_WARN(fwrt->trans, "region TLV %d override\n", id);
-
-		IWL_DEBUG_FW(fwrt,
-			     "%s: apply point %d, activating region ID %d\n",
-			     __func__, pnt, id);
-=======
 			IWL_WARN(fwrt->trans,
 				 "WRT: ext=%d. Region id %d override\n",
 				 ext, id);
@@ -3529,7 +2495,6 @@
 		IWL_DEBUG_FW(fwrt,
 			     "WRT: ext=%d. Activating region id %d\n",
 			     ext, id);
->>>>>>> 0ecfebd2
 
 		*active = reg;
 
@@ -3537,9 +2502,6 @@
 		    type == IWL_FW_INI_REGION_RXF)
 			iter += le32_to_cpu(reg->fifos.num_of_registers) *
 				sizeof(__le32);
-<<<<<<< HEAD
-		else if (type != IWL_FW_INI_REGION_DRAM_BUFFER)
-=======
 		else if (type == IWL_FW_INI_REGION_DEVICE_MEMORY ||
 			 type == IWL_FW_INI_REGION_PERIPHERY_MAC ||
 			 type == IWL_FW_INI_REGION_PERIPHERY_PHY ||
@@ -3549,7 +2511,6 @@
 			 type == IWL_FW_INI_REGION_CSR ||
 			 type == IWL_FW_INI_REGION_LMAC_ERROR_TABLE ||
 			 type == IWL_FW_INI_REGION_UMAC_ERROR_TABLE)
->>>>>>> 0ecfebd2
 			iter += le32_to_cpu(reg->internal.num_of_ranges) *
 				sizeof(__le32);
 
@@ -3568,12 +2529,8 @@
 
 	ptr = krealloc(active->trig, size, GFP_KERNEL);
 	if (!ptr) {
-<<<<<<< HEAD
-		IWL_ERR(fwrt, "Failed to allocate memory for trigger %d\n", id);
-=======
 		IWL_ERR(fwrt, "WRT: Failed to allocate memory for trigger %d\n",
 			id);
->>>>>>> 0ecfebd2
 		return -ENOMEM;
 	}
 	active->trig = ptr;
@@ -3597,13 +2554,9 @@
 		u32 trig_regs_size = le32_to_cpu(trig->num_regions) *
 			sizeof(__le32);
 
-<<<<<<< HEAD
-		if (WARN_ON(id >= ARRAY_SIZE(fwrt->dump.active_trigs)))
-=======
 		if (WARN(id >= ARRAY_SIZE(fwrt->dump.active_trigs),
 			 "WRT: ext=%d. Invalid trigger id %d for apply point %d\n",
 			 ext, id, apply_point))
->>>>>>> 0ecfebd2
 			break;
 
 		active = &fwrt->dump.active_trigs[id];
@@ -3611,13 +2564,10 @@
 		if (!active->active) {
 			size_t trig_size = sizeof(*trig) + trig_regs_size;
 
-<<<<<<< HEAD
-=======
 			IWL_DEBUG_FW(fwrt,
 				     "WRT: ext=%d. Activating trigger %d\n",
 				     ext, id);
 
->>>>>>> 0ecfebd2
 			if (iwl_fw_dbg_trig_realloc(fwrt, active, id,
 						    trig_size))
 				goto next;
@@ -3636,10 +2586,6 @@
 			int mem_to_add = trig_regs_size;
 
 			if (region_override) {
-<<<<<<< HEAD
-				mem_to_add -= active_regs * sizeof(__le32);
-			} else {
-=======
 				IWL_DEBUG_FW(fwrt,
 					     "WRT: ext=%d. Trigger %d regions override\n",
 					     ext, id);
@@ -3650,7 +2596,6 @@
 					     "WRT: ext=%d. Trigger %d regions appending\n",
 					     ext, id);
 
->>>>>>> 0ecfebd2
 				offset += active_regs;
 				new_regs += active_regs;
 			}
@@ -3659,10 +2604,6 @@
 						    active->size + mem_to_add))
 				goto next;
 
-<<<<<<< HEAD
-			if (conf_override)
-				memcpy(active->trig, trig, sizeof(*trig));
-=======
 			if (conf_override) {
 				IWL_DEBUG_FW(fwrt,
 					     "WRT: ext=%d. Trigger %d configuration override\n",
@@ -3670,7 +2611,6 @@
 
 				memcpy(active->trig, trig, sizeof(*trig));
 			}
->>>>>>> 0ecfebd2
 
 			memcpy(active->trig->data + offset, trig->data,
 			       trig_regs_size);
@@ -3682,8 +2622,6 @@
 			active->trig->occurrences = cpu_to_le32(-1);
 
 		active->active = true;
-<<<<<<< HEAD
-=======
 
 		if (id == IWL_FW_TRIGGER_ID_PERIODIC_TRIGGER) {
 			u32 collect_interval = le32_to_cpu(trig->trigger_data);
@@ -3698,7 +2636,6 @@
 			mod_timer(&fwrt->dump.periodic_trig,
 				  jiffies + msecs_to_jiffies(collect_interval));
 		}
->>>>>>> 0ecfebd2
 next:
 		iter += sizeof(*trig) + trig_regs_size;
 
@@ -3728,19 +2665,11 @@
 		case IWL_UCODE_TLV_TYPE_HCMD:
 			if (pnt < IWL_FW_INI_APPLY_AFTER_ALIVE) {
 				IWL_ERR(fwrt,
-<<<<<<< HEAD
-					"Invalid apply point %x for host command\n",
-					pnt);
-				goto next;
-			}
-			iwl_fw_dbg_send_hcmd(fwrt, tlv);
-=======
 					"WRT: ext=%d. Invalid apply point %d for host command\n",
 					ext, pnt);
 				goto next;
 			}
 			iwl_fw_dbg_send_hcmd(fwrt, tlv, ext);
->>>>>>> 0ecfebd2
 			break;
 		case IWL_UCODE_TLV_TYPE_REGIONS:
 			iwl_fw_dbg_update_regions(fwrt, ini_tlv, ext, pnt);
@@ -3751,13 +2680,9 @@
 		case IWL_UCODE_TLV_TYPE_DEBUG_FLOW:
 			break;
 		default:
-<<<<<<< HEAD
-			WARN_ONCE(1, "Invalid TLV %x for apply point\n", type);
-=======
 			WARN_ONCE(1,
 				  "WRT: ext=%d. Invalid TLV 0x%x for apply point\n",
 				  ext, type);
->>>>>>> 0ecfebd2
 			break;
 		}
 next:
@@ -3771,11 +2696,8 @@
 	void *data = &fwrt->trans->apply_points[apply_point];
 	int i;
 
-<<<<<<< HEAD
-=======
 	IWL_DEBUG_FW(fwrt, "WRT: enabling apply point %d\n", apply_point);
 
->>>>>>> 0ecfebd2
 	if (apply_point == IWL_FW_INI_APPLY_EARLY) {
 		for (i = 0; i < IWL_FW_INI_MAX_REGION_ID; i++)
 			fwrt->dump.active_regs[i] = NULL;
@@ -3794,17 +2716,11 @@
 
 void iwl_fwrt_stop_device(struct iwl_fw_runtime *fwrt)
 {
-<<<<<<< HEAD
-=======
 	del_timer(&fwrt->dump.periodic_trig);
->>>>>>> 0ecfebd2
 	iwl_fw_dbg_collect_sync(fwrt);
 
 	iwl_trans_stop_device(fwrt->trans);
 }
-<<<<<<< HEAD
-IWL_EXPORT_SYMBOL(iwl_fwrt_stop_device);
-=======
 IWL_EXPORT_SYMBOL(iwl_fwrt_stop_device);
 
 void iwl_fw_dbg_periodic_trig_handler(struct timer_list *t)
@@ -3869,5 +2785,4 @@
 
 	iwl_trans_release_nic_access(trans, &flags);
 }
-IWL_EXPORT_SYMBOL(iwl_fw_error_print_fseq_regs);
->>>>>>> 0ecfebd2
+IWL_EXPORT_SYMBOL(iwl_fw_error_print_fseq_regs);