/*
 *  Device operations for the pnfs nfs4 file layout driver.
 *
 *  Copyright (c) 2002
 *  The Regents of the University of Michigan
 *  All Rights Reserved
 *
 *  Dean Hildebrand <dhildebz@umich.edu>
 *  Garth Goodson   <Garth.Goodson@netapp.com>
 *
 *  Permission is granted to use, copy, create derivative works, and
 *  redistribute this software and such derivative works for any purpose,
 *  so long as the name of the University of Michigan is not used in
 *  any advertising or publicity pertaining to the use or distribution
 *  of this software without specific, written prior authorization. If
 *  the above copyright notice or any other identification of the
 *  University of Michigan is included in any copy of any portion of
 *  this software, then the disclaimer below must also be included.
 *
 *  This software is provided as is, without representation or warranty
 *  of any kind either express or implied, including without limitation
 *  the implied warranties of merchantability, fitness for a particular
 *  purpose, or noninfringement.  The Regents of the University of
 *  Michigan shall not be liable for any damages, including special,
 *  indirect, incidental, or consequential damages, with respect to any
 *  claim arising out of or in connection with the use of the software,
 *  even if it has been or is hereafter advised of the possibility of
 *  such damages.
 */

#include <linux/nfs_fs.h>
#include <linux/vmalloc.h>

#include "internal.h"
#include "nfs4filelayout.h"

#define NFSDBG_FACILITY		NFSDBG_PNFS_LD

/*
 * Device ID RCU cache. A device ID is unique per client ID and layout type.
 */
#define NFS4_FL_DEVICE_ID_HASH_BITS	5
#define NFS4_FL_DEVICE_ID_HASH_SIZE	(1 << NFS4_FL_DEVICE_ID_HASH_BITS)
#define NFS4_FL_DEVICE_ID_HASH_MASK	(NFS4_FL_DEVICE_ID_HASH_SIZE - 1)

static inline u32
nfs4_fl_deviceid_hash(struct nfs4_deviceid *id)
{
	unsigned char *cptr = (unsigned char *)id->data;
	unsigned int nbytes = NFS4_DEVICEID4_SIZE;
	u32 x = 0;

	while (nbytes--) {
		x *= 37;
		x += *cptr++;
	}
	return x & NFS4_FL_DEVICE_ID_HASH_MASK;
}

static struct hlist_head filelayout_deviceid_cache[NFS4_FL_DEVICE_ID_HASH_SIZE];
static DEFINE_SPINLOCK(filelayout_deviceid_lock);

/*
 * Data server cache
 *
 * Data servers can be mapped to different device ids.
 * nfs4_pnfs_ds reference counting
 *   - set to 1 on allocation
 *   - incremented when a device id maps a data server already in the cache.
 *   - decremented when deviceid is removed from the cache.
 */
DEFINE_SPINLOCK(nfs4_ds_cache_lock);
static LIST_HEAD(nfs4_data_server_cache);

/* Debug routines */
void
print_ds(struct nfs4_pnfs_ds *ds)
{
	if (ds == NULL) {
		printk("%s NULL device\n", __func__);
		return;
	}
	printk("        ip_addr %x port %hu\n"
		"        ref count %d\n"
		"        client %p\n"
		"        cl_exchange_flags %x\n",
		ntohl(ds->ds_ip_addr), ntohs(ds->ds_port),
		atomic_read(&ds->ds_count), ds->ds_clp,
		ds->ds_clp ? ds->ds_clp->cl_exchange_flags : 0);
}

void
print_ds_list(struct nfs4_file_layout_dsaddr *dsaddr)
{
	int i;

	ifdebug(FACILITY) {
		printk("%s dsaddr->ds_num %d\n", __func__,
		       dsaddr->ds_num);
		for (i = 0; i < dsaddr->ds_num; i++)
			print_ds(dsaddr->ds_list[i]);
	}
}

void print_deviceid(struct nfs4_deviceid *id)
{
	u32 *p = (u32 *)id;

	dprintk("%s: device id= [%x%x%x%x]\n", __func__,
		p[0], p[1], p[2], p[3]);
}

/* nfs4_ds_cache_lock is held */
static struct nfs4_pnfs_ds *
_data_server_lookup_locked(u32 ip_addr, u32 port)
{
	struct nfs4_pnfs_ds *ds;

	dprintk("_data_server_lookup: ip_addr=%x port=%hu\n",
			ntohl(ip_addr), ntohs(port));

	list_for_each_entry(ds, &nfs4_data_server_cache, ds_node) {
		if (ds->ds_ip_addr == ip_addr &&
		    ds->ds_port == port) {
			return ds;
		}
	}
	return NULL;
}

/*
 * Create an rpc connection to the nfs4_pnfs_ds data server
 * Currently only support IPv4
 */
static int
nfs4_ds_connect(struct nfs_server *mds_srv, struct nfs4_pnfs_ds *ds)
{
	struct nfs_client *clp;
	struct sockaddr_in sin;
	int status = 0;

	dprintk("--> %s ip:port %x:%hu au_flavor %d\n", __func__,
		ntohl(ds->ds_ip_addr), ntohs(ds->ds_port),
		mds_srv->nfs_client->cl_rpcclient->cl_auth->au_flavor);

	sin.sin_family = AF_INET;
	sin.sin_addr.s_addr = ds->ds_ip_addr;
	sin.sin_port = ds->ds_port;

	clp = nfs4_set_ds_client(mds_srv->nfs_client, (struct sockaddr *)&sin,
				 sizeof(sin), IPPROTO_TCP);
	if (IS_ERR(clp)) {
		status = PTR_ERR(clp);
		goto out;
	}

	if ((clp->cl_exchange_flags & EXCHGID4_FLAG_MASK_PNFS) != 0) {
		if (!is_ds_client(clp)) {
			status = -ENODEV;
			goto out_put;
		}
		ds->ds_clp = clp;
		dprintk("%s [existing] ip=%x, port=%hu\n", __func__,
			ntohl(ds->ds_ip_addr), ntohs(ds->ds_port));
		goto out;
	}

	/*
	 * Do not set NFS_CS_CHECK_LEASE_TIME instead set the DS lease to
	 * be equal to the MDS lease. Renewal is scheduled in create_session.
	 */
	spin_lock(&mds_srv->nfs_client->cl_lock);
	clp->cl_lease_time = mds_srv->nfs_client->cl_lease_time;
	spin_unlock(&mds_srv->nfs_client->cl_lock);
	clp->cl_last_renewal = jiffies;

	/* New nfs_client */
	status = nfs4_init_ds_session(clp);
	if (status)
		goto out_put;

	ds->ds_clp = clp;
	dprintk("%s [new] ip=%x, port=%hu\n", __func__, ntohl(ds->ds_ip_addr),
		ntohs(ds->ds_port));
out:
	return status;
out_put:
	nfs_put_client(clp);
	goto out;
}

static void
destroy_ds(struct nfs4_pnfs_ds *ds)
{
	dprintk("--> %s\n", __func__);
	ifdebug(FACILITY)
		print_ds(ds);

	if (ds->ds_clp)
		nfs_put_client(ds->ds_clp);
	kfree(ds);
}

static void
nfs4_fl_free_deviceid(struct nfs4_file_layout_dsaddr *dsaddr)
{
	struct nfs4_pnfs_ds *ds;
	int i;

	print_deviceid(&dsaddr->deviceid);

	for (i = 0; i < dsaddr->ds_num; i++) {
		ds = dsaddr->ds_list[i];
		if (ds != NULL) {
			if (atomic_dec_and_lock(&ds->ds_count,
						&nfs4_ds_cache_lock)) {
				list_del_init(&ds->ds_node);
				spin_unlock(&nfs4_ds_cache_lock);
				destroy_ds(ds);
			}
		}
	}
	kfree(dsaddr->stripe_indices);
	kfree(dsaddr);
}

static struct nfs4_pnfs_ds *
nfs4_pnfs_ds_add(struct inode *inode, u32 ip_addr, u32 port, gfp_t gfp_flags)
{
	struct nfs4_pnfs_ds *tmp_ds, *ds;

	ds = kzalloc(sizeof(*tmp_ds), gfp_flags);
	if (!ds)
		goto out;

	spin_lock(&nfs4_ds_cache_lock);
	tmp_ds = _data_server_lookup_locked(ip_addr, port);
	if (tmp_ds == NULL) {
		ds->ds_ip_addr = ip_addr;
		ds->ds_port = port;
		atomic_set(&ds->ds_count, 1);
		INIT_LIST_HEAD(&ds->ds_node);
		ds->ds_clp = NULL;
		list_add(&ds->ds_node, &nfs4_data_server_cache);
		dprintk("%s add new data server ip 0x%x\n", __func__,
			ds->ds_ip_addr);
	} else {
		kfree(ds);
		atomic_inc(&tmp_ds->ds_count);
		dprintk("%s data server found ip 0x%x, inc'ed ds_count to %d\n",
			__func__, tmp_ds->ds_ip_addr,
			atomic_read(&tmp_ds->ds_count));
		ds = tmp_ds;
	}
	spin_unlock(&nfs4_ds_cache_lock);
out:
	return ds;
}

/*
 * Currently only support ipv4, and one multi-path address.
 */
static struct nfs4_pnfs_ds *
<<<<<<< HEAD
decode_and_add_ds(struct xdr_stream *streamp, struct inode *inode)
=======
decode_and_add_ds(struct xdr_stream *streamp, struct inode *inode, gfp_t gfp_flags)
>>>>>>> d762f438
{
	struct nfs4_pnfs_ds *ds = NULL;
	char *buf;
	const char *ipend, *pstr;
	u32 ip_addr, port;
	int nlen, rlen, i;
	int tmp[2];
	__be32 *p;

	/* r_netid */
	p = xdr_inline_decode(streamp, 4);
	if (unlikely(!p))
		goto out_err;
	nlen = be32_to_cpup(p++);

	p = xdr_inline_decode(streamp, nlen);
	if (unlikely(!p))
		goto out_err;

	/* Check that netid is "tcp" */
	if (nlen != 3 ||  memcmp((char *)p, "tcp", 3)) {
		dprintk("%s: ERROR: non ipv4 TCP r_netid\n", __func__);
		goto out_err;
	}

	/* r_addr */
	p = xdr_inline_decode(streamp, 4);
	if (unlikely(!p))
		goto out_err;
	rlen = be32_to_cpup(p);

	p = xdr_inline_decode(streamp, rlen);
	if (unlikely(!p))
		goto out_err;

	/* ipv6 length plus port is legal */
	if (rlen > INET6_ADDRSTRLEN + 8) {
		dprintk("%s: Invalid address, length %d\n", __func__,
			rlen);
		goto out_err;
	}
<<<<<<< HEAD
	buf = kmalloc(rlen + 1, GFP_KERNEL);
=======
	buf = kmalloc(rlen + 1, gfp_flags);
>>>>>>> d762f438
	if (!buf) {
		dprintk("%s: Not enough memory\n", __func__);
		goto out_err;
	}
	buf[rlen] = '\0';
	memcpy(buf, p, rlen);

	/* replace the port dots with dashes for the in4_pton() delimiter*/
	for (i = 0; i < 2; i++) {
		char *res = strrchr(buf, '.');
		if (!res) {
			dprintk("%s: Failed finding expected dots in port\n",
				__func__);
			goto out_free;
		}
		*res = '-';
	}

	/* Currently only support ipv4 address */
	if (in4_pton(buf, rlen, (u8 *)&ip_addr, '-', &ipend) == 0) {
		dprintk("%s: Only ipv4 addresses supported\n", __func__);
		goto out_free;
	}

	/* port */
	pstr = ipend;
	sscanf(pstr, "-%d-%d", &tmp[0], &tmp[1]);
	port = htons((tmp[0] << 8) | (tmp[1]));

	ds = nfs4_pnfs_ds_add(inode, ip_addr, port, gfp_flags);
	dprintk("%s: Decoded address and port %s\n", __func__, buf);
out_free:
	kfree(buf);
out_err:
	return ds;
}

/* Decode opaque device data and return the result */
static struct nfs4_file_layout_dsaddr*
decode_device(struct inode *ino, struct pnfs_device *pdev, gfp_t gfp_flags)
{
	int i;
	u32 cnt, num;
	u8 *indexp;
	__be32 *p;
	u8 *stripe_indices;
	u8 max_stripe_index;
	struct nfs4_file_layout_dsaddr *dsaddr = NULL;
	struct xdr_stream stream;
	struct xdr_buf buf = {
		.pages = pdev->pages,
		.page_len = pdev->pglen,
		.buflen = pdev->pglen,
		.len = pdev->pglen,
	};
	struct page *scratch;

	/* set up xdr stream */
<<<<<<< HEAD
	scratch = alloc_page(GFP_KERNEL);
=======
	scratch = alloc_page(gfp_flags);
>>>>>>> d762f438
	if (!scratch)
		goto out_err;

	xdr_init_decode(&stream, &buf, NULL);
	xdr_set_scratch_buffer(&stream, page_address(scratch), PAGE_SIZE);

	/* Get the stripe count (number of stripe index) */
	p = xdr_inline_decode(&stream, 4);
	if (unlikely(!p))
		goto out_err_free_scratch;

	cnt = be32_to_cpup(p);
	dprintk("%s stripe count  %d\n", __func__, cnt);
	if (cnt > NFS4_PNFS_MAX_STRIPE_CNT) {
		printk(KERN_WARNING "%s: stripe count %d greater than "
		       "supported maximum %d\n", __func__,
			cnt, NFS4_PNFS_MAX_STRIPE_CNT);
		goto out_err_free_scratch;
	}

	/* read stripe indices */
<<<<<<< HEAD
	stripe_indices = kcalloc(cnt, sizeof(u8), GFP_KERNEL);
=======
	stripe_indices = kcalloc(cnt, sizeof(u8), gfp_flags);
>>>>>>> d762f438
	if (!stripe_indices)
		goto out_err_free_scratch;

	p = xdr_inline_decode(&stream, cnt << 2);
	if (unlikely(!p))
		goto out_err_free_stripe_indices;

	indexp = &stripe_indices[0];
	max_stripe_index = 0;
	for (i = 0; i < cnt; i++) {
		*indexp = be32_to_cpup(p++);
		max_stripe_index = max(max_stripe_index, *indexp);
		indexp++;
	}

	/* Check the multipath list count */
	p = xdr_inline_decode(&stream, 4);
	if (unlikely(!p))
		goto out_err_free_stripe_indices;

	num = be32_to_cpup(p);
	dprintk("%s ds_num %u\n", __func__, num);
	if (num > NFS4_PNFS_MAX_MULTI_CNT) {
		printk(KERN_WARNING "%s: multipath count %d greater than "
			"supported maximum %d\n", __func__,
			num, NFS4_PNFS_MAX_MULTI_CNT);
		goto out_err_free_stripe_indices;
	}

	/* validate stripe indices are all < num */
	if (max_stripe_index >= num) {
		printk(KERN_WARNING "%s: stripe index %u >= num ds %u\n",
			__func__, max_stripe_index, num);
		goto out_err_free_stripe_indices;
	}

	dsaddr = kzalloc(sizeof(*dsaddr) +
			(sizeof(struct nfs4_pnfs_ds *) * (num - 1)),
			gfp_flags);
	if (!dsaddr)
		goto out_err_free_stripe_indices;

	dsaddr->stripe_count = cnt;
	dsaddr->stripe_indices = stripe_indices;
	stripe_indices = NULL;
	dsaddr->ds_num = num;

	memcpy(&dsaddr->deviceid, &pdev->dev_id, sizeof(pdev->dev_id));

	for (i = 0; i < dsaddr->ds_num; i++) {
		int j;
		u32 mp_count;

		p = xdr_inline_decode(&stream, 4);
		if (unlikely(!p))
			goto out_err_free_deviceid;

		mp_count = be32_to_cpup(p); /* multipath count */
		if (mp_count > 1) {
			printk(KERN_WARNING
			       "%s: Multipath count %d not supported, "
			       "skipping all greater than 1\n", __func__,
				mp_count);
		}
		for (j = 0; j < mp_count; j++) {
			if (j == 0) {
				dsaddr->ds_list[i] = decode_and_add_ds(&stream,
<<<<<<< HEAD
					ino);
=======
					ino, gfp_flags);
>>>>>>> d762f438
				if (dsaddr->ds_list[i] == NULL)
					goto out_err_free_deviceid;
			} else {
				u32 len;
				/* skip extra multipath */

				/* read len, skip */
				p = xdr_inline_decode(&stream, 4);
				if (unlikely(!p))
					goto out_err_free_deviceid;
				len = be32_to_cpup(p);

				p = xdr_inline_decode(&stream, len);
				if (unlikely(!p))
					goto out_err_free_deviceid;

				/* read len, skip */
				p = xdr_inline_decode(&stream, 4);
				if (unlikely(!p))
					goto out_err_free_deviceid;
				len = be32_to_cpup(p);

				p = xdr_inline_decode(&stream, len);
				if (unlikely(!p))
					goto out_err_free_deviceid;
			}
		}
	}

	__free_page(scratch);
	return dsaddr;

out_err_free_deviceid:
	nfs4_fl_free_deviceid(dsaddr);
	/* stripe_indicies was part of dsaddr */
	goto out_err_free_scratch;
out_err_free_stripe_indices:
	kfree(stripe_indices);
out_err_free_scratch:
	__free_page(scratch);
out_err:
	dprintk("%s ERROR: returning NULL\n", __func__);
	return NULL;
}

/*
 * Decode the opaque device specified in 'dev' and add it to the cache of
 * available devices.
 */
static struct nfs4_file_layout_dsaddr *
<<<<<<< HEAD
decode_and_add_device(struct inode *inode, struct pnfs_device *dev)
=======
decode_and_add_device(struct inode *inode, struct pnfs_device *dev, gfp_t gfp_flags)
>>>>>>> d762f438
{
	struct nfs4_file_layout_dsaddr *d, *new;
	long hash;

<<<<<<< HEAD
	new = decode_device(inode, dev);
=======
	new = decode_device(inode, dev, gfp_flags);
>>>>>>> d762f438
	if (!new) {
		printk(KERN_WARNING "%s: Could not decode or add device\n",
			__func__);
		return NULL;
	}

	spin_lock(&filelayout_deviceid_lock);
	d = nfs4_fl_find_get_deviceid(&new->deviceid);
	if (d) {
		spin_unlock(&filelayout_deviceid_lock);
		nfs4_fl_free_deviceid(new);
		return d;
	}

	INIT_HLIST_NODE(&new->node);
	atomic_set(&new->ref, 1);
	hash = nfs4_fl_deviceid_hash(&new->deviceid);
	hlist_add_head_rcu(&new->node, &filelayout_deviceid_cache[hash]);
	spin_unlock(&filelayout_deviceid_lock);

	return new;
}

/*
 * Retrieve the information for dev_id, add it to the list
 * of available devices, and return it.
 */
struct nfs4_file_layout_dsaddr *
get_device_info(struct inode *inode, struct nfs4_deviceid *dev_id, gfp_t gfp_flags)
{
	struct pnfs_device *pdev = NULL;
	u32 max_resp_sz;
	int max_pages;
	struct page **pages = NULL;
	struct nfs4_file_layout_dsaddr *dsaddr = NULL;
	int rc, i;
	struct nfs_server *server = NFS_SERVER(inode);

	/*
	 * Use the session max response size as the basis for setting
	 * GETDEVICEINFO's maxcount
	 */
	max_resp_sz = server->nfs_client->cl_session->fc_attrs.max_resp_sz;
	max_pages = max_resp_sz >> PAGE_SHIFT;
	dprintk("%s inode %p max_resp_sz %u max_pages %d\n",
		__func__, inode, max_resp_sz, max_pages);

	pdev = kzalloc(sizeof(struct pnfs_device), gfp_flags);
	if (pdev == NULL)
		return NULL;

	pages = kzalloc(max_pages * sizeof(struct page *), gfp_flags);
	if (pages == NULL) {
		kfree(pdev);
		return NULL;
	}
	for (i = 0; i < max_pages; i++) {
		pages[i] = alloc_page(gfp_flags);
		if (!pages[i])
			goto out_free;
	}

	memcpy(&pdev->dev_id, dev_id, sizeof(*dev_id));
	pdev->layout_type = LAYOUT_NFSV4_1_FILES;
	pdev->pages = pages;
	pdev->pgbase = 0;
	pdev->pglen = PAGE_SIZE * max_pages;
	pdev->mincount = 0;

	rc = nfs4_proc_getdeviceinfo(server, pdev);
	dprintk("%s getdevice info returns %d\n", __func__, rc);
	if (rc)
		goto out_free;

	/*
	 * Found new device, need to decode it and then add it to the
	 * list of known devices for this mountpoint.
	 */
	dsaddr = decode_and_add_device(inode, pdev, gfp_flags);
out_free:
	for (i = 0; i < max_pages; i++)
		__free_page(pages[i]);
	kfree(pages);
	kfree(pdev);
	dprintk("<-- %s dsaddr %p\n", __func__, dsaddr);
	return dsaddr;
}

void
nfs4_fl_put_deviceid(struct nfs4_file_layout_dsaddr *dsaddr)
{
	if (atomic_dec_and_lock(&dsaddr->ref, &filelayout_deviceid_lock)) {
		hlist_del_rcu(&dsaddr->node);
		spin_unlock(&filelayout_deviceid_lock);

		synchronize_rcu();
		nfs4_fl_free_deviceid(dsaddr);
	}
}

struct nfs4_file_layout_dsaddr *
nfs4_fl_find_get_deviceid(struct nfs4_deviceid *id)
{
	struct nfs4_file_layout_dsaddr *d;
	struct hlist_node *n;
	long hash = nfs4_fl_deviceid_hash(id);


	rcu_read_lock();
	hlist_for_each_entry_rcu(d, n, &filelayout_deviceid_cache[hash], node) {
		if (!memcmp(&d->deviceid, id, sizeof(*id))) {
			if (!atomic_inc_not_zero(&d->ref))
				goto fail;
			rcu_read_unlock();
			return d;
		}
	}
fail:
	rcu_read_unlock();
	return NULL;
}

/*
 * Want res = (offset - layout->pattern_offset)/ layout->stripe_unit
 * Then: ((res + fsi) % dsaddr->stripe_count)
 */
u32
nfs4_fl_calc_j_index(struct pnfs_layout_segment *lseg, loff_t offset)
{
	struct nfs4_filelayout_segment *flseg = FILELAYOUT_LSEG(lseg);
	u64 tmp;

	tmp = offset - flseg->pattern_offset;
	do_div(tmp, flseg->stripe_unit);
	tmp += flseg->first_stripe_index;
	return do_div(tmp, flseg->dsaddr->stripe_count);
}

u32
nfs4_fl_calc_ds_index(struct pnfs_layout_segment *lseg, u32 j)
{
	return FILELAYOUT_LSEG(lseg)->dsaddr->stripe_indices[j];
}

struct nfs_fh *
nfs4_fl_select_ds_fh(struct pnfs_layout_segment *lseg, u32 j)
{
	struct nfs4_filelayout_segment *flseg = FILELAYOUT_LSEG(lseg);
	u32 i;

	if (flseg->stripe_type == STRIPE_SPARSE) {
		if (flseg->num_fh == 1)
			i = 0;
		else if (flseg->num_fh == 0)
			/* Use the MDS OPEN fh set in nfs_read_rpcsetup */
			return NULL;
		else
			i = nfs4_fl_calc_ds_index(lseg, j);
	} else
		i = j;
	return flseg->fh_array[i];
}

static void
filelayout_mark_devid_negative(struct nfs4_file_layout_dsaddr *dsaddr,
			       int err, u32 ds_addr)
{
	u32 *p = (u32 *)&dsaddr->deviceid;

	printk(KERN_ERR "NFS: data server %x connection error %d."
		" Deviceid [%x%x%x%x] marked out of use.\n",
		ds_addr, err, p[0], p[1], p[2], p[3]);

	spin_lock(&filelayout_deviceid_lock);
	dsaddr->flags |= NFS4_DEVICE_ID_NEG_ENTRY;
	spin_unlock(&filelayout_deviceid_lock);
}

struct nfs4_pnfs_ds *
nfs4_fl_prepare_ds(struct pnfs_layout_segment *lseg, u32 ds_idx)
{
	struct nfs4_file_layout_dsaddr *dsaddr = FILELAYOUT_LSEG(lseg)->dsaddr;
	struct nfs4_pnfs_ds *ds = dsaddr->ds_list[ds_idx];

	if (ds == NULL) {
		printk(KERN_ERR "%s: No data server for offset index %d\n",
			__func__, ds_idx);
		return NULL;
	}

	if (!ds->ds_clp) {
		struct nfs_server *s = NFS_SERVER(lseg->pls_layout->plh_inode);
		int err;

		if (dsaddr->flags & NFS4_DEVICE_ID_NEG_ENTRY) {
			/* Already tried to connect, don't try again */
			dprintk("%s Deviceid marked out of use\n", __func__);
			return NULL;
		}
		err = nfs4_ds_connect(s, ds);
		if (err) {
			filelayout_mark_devid_negative(dsaddr, err,
						       ntohl(ds->ds_ip_addr));
			return NULL;
		}
	}
	return ds;
}<|MERGE_RESOLUTION|>--- conflicted
+++ resolved
@@ -261,11 +261,7 @@
  * Currently only support ipv4, and one multi-path address.
  */
 static struct nfs4_pnfs_ds *
-<<<<<<< HEAD
-decode_and_add_ds(struct xdr_stream *streamp, struct inode *inode)
-=======
 decode_and_add_ds(struct xdr_stream *streamp, struct inode *inode, gfp_t gfp_flags)
->>>>>>> d762f438
 {
 	struct nfs4_pnfs_ds *ds = NULL;
 	char *buf;
@@ -307,11 +303,7 @@
 			rlen);
 		goto out_err;
 	}
-<<<<<<< HEAD
-	buf = kmalloc(rlen + 1, GFP_KERNEL);
-=======
 	buf = kmalloc(rlen + 1, gfp_flags);
->>>>>>> d762f438
 	if (!buf) {
 		dprintk("%s: Not enough memory\n", __func__);
 		goto out_err;
@@ -370,11 +362,7 @@
 	struct page *scratch;
 
 	/* set up xdr stream */
-<<<<<<< HEAD
-	scratch = alloc_page(GFP_KERNEL);
-=======
 	scratch = alloc_page(gfp_flags);
->>>>>>> d762f438
 	if (!scratch)
 		goto out_err;
 
@@ -396,11 +384,7 @@
 	}
 
 	/* read stripe indices */
-<<<<<<< HEAD
-	stripe_indices = kcalloc(cnt, sizeof(u8), GFP_KERNEL);
-=======
 	stripe_indices = kcalloc(cnt, sizeof(u8), gfp_flags);
->>>>>>> d762f438
 	if (!stripe_indices)
 		goto out_err_free_scratch;
 
@@ -468,11 +452,7 @@
 		for (j = 0; j < mp_count; j++) {
 			if (j == 0) {
 				dsaddr->ds_list[i] = decode_and_add_ds(&stream,
-<<<<<<< HEAD
-					ino);
-=======
 					ino, gfp_flags);
->>>>>>> d762f438
 				if (dsaddr->ds_list[i] == NULL)
 					goto out_err_free_deviceid;
 			} else {
@@ -523,20 +503,12 @@
  * available devices.
  */
 static struct nfs4_file_layout_dsaddr *
-<<<<<<< HEAD
-decode_and_add_device(struct inode *inode, struct pnfs_device *dev)
-=======
 decode_and_add_device(struct inode *inode, struct pnfs_device *dev, gfp_t gfp_flags)
->>>>>>> d762f438
 {
 	struct nfs4_file_layout_dsaddr *d, *new;
 	long hash;
 
-<<<<<<< HEAD
-	new = decode_device(inode, dev);
-=======
 	new = decode_device(inode, dev, gfp_flags);
->>>>>>> d762f438
 	if (!new) {
 		printk(KERN_WARNING "%s: Could not decode or add device\n",
 			__func__);
