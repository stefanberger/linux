/*
 * Copyright (c) 2000-2006 Silicon Graphics, Inc.
 * All Rights Reserved.
 *
 * This program is free software; you can redistribute it and/or
 * modify it under the terms of the GNU General Public License as
 * published by the Free Software Foundation.
 *
 * This program is distributed in the hope that it would be useful,
 * but WITHOUT ANY WARRANTY; without even the implied warranty of
 * MERCHANTABILITY or FITNESS FOR A PARTICULAR PURPOSE.  See the
 * GNU General Public License for more details.
 *
 * You should have received a copy of the GNU General Public License
 * along with this program; if not, write the Free Software Foundation,
 * Inc.,  51 Franklin St, Fifth Floor, Boston, MA  02110-1301  USA
 */
#include "xfs.h"
#include <linux/stddef.h>
#include <linux/errno.h>
#include <linux/gfp.h>
#include <linux/pagemap.h>
#include <linux/init.h>
#include <linux/vmalloc.h>
#include <linux/bio.h>
#include <linux/sysctl.h>
#include <linux/proc_fs.h>
#include <linux/workqueue.h>
#include <linux/percpu.h>
#include <linux/blkdev.h>
#include <linux/hash.h>
#include <linux/kthread.h>
#include <linux/migrate.h>
#include <linux/backing-dev.h>
#include <linux/freezer.h>

#include "xfs_log_format.h"
#include "xfs_trans_resv.h"
#include "xfs_sb.h"
<<<<<<< HEAD
#include "xfs_trans_resv.h"
#include "xfs_log.h"
=======
>>>>>>> d8ec26d7
#include "xfs_ag.h"
#include "xfs_mount.h"
#include "xfs_trace.h"
#include "xfs_log.h"

static kmem_zone_t *xfs_buf_zone;

static struct workqueue_struct *xfslogd_workqueue;

#ifdef XFS_BUF_LOCK_TRACKING
# define XB_SET_OWNER(bp)	((bp)->b_last_holder = current->pid)
# define XB_CLEAR_OWNER(bp)	((bp)->b_last_holder = -1)
# define XB_GET_OWNER(bp)	((bp)->b_last_holder)
#else
# define XB_SET_OWNER(bp)	do { } while (0)
# define XB_CLEAR_OWNER(bp)	do { } while (0)
# define XB_GET_OWNER(bp)	do { } while (0)
#endif

#define xb_to_gfp(flags) \
	((((flags) & XBF_READ_AHEAD) ? __GFP_NORETRY : GFP_NOFS) | __GFP_NOWARN)


static inline int
xfs_buf_is_vmapped(
	struct xfs_buf	*bp)
{
	/*
	 * Return true if the buffer is vmapped.
	 *
	 * b_addr is null if the buffer is not mapped, but the code is clever
	 * enough to know it doesn't have to map a single page, so the check has
	 * to be both for b_addr and bp->b_page_count > 1.
	 */
	return bp->b_addr && bp->b_page_count > 1;
}

static inline int
xfs_buf_vmap_len(
	struct xfs_buf	*bp)
{
	return (bp->b_page_count * PAGE_SIZE) - bp->b_offset;
}

/*
 * When we mark a buffer stale, we remove the buffer from the LRU and clear the
 * b_lru_ref count so that the buffer is freed immediately when the buffer
 * reference count falls to zero. If the buffer is already on the LRU, we need
 * to remove the reference that LRU holds on the buffer.
 *
 * This prevents build-up of stale buffers on the LRU.
 */
void
xfs_buf_stale(
	struct xfs_buf	*bp)
{
	ASSERT(xfs_buf_islocked(bp));

	bp->b_flags |= XBF_STALE;

	/*
	 * Clear the delwri status so that a delwri queue walker will not
	 * flush this buffer to disk now that it is stale. The delwri queue has
	 * a reference to the buffer, so this is safe to do.
	 */
	bp->b_flags &= ~_XBF_DELWRI_Q;

	spin_lock(&bp->b_lock);
	atomic_set(&bp->b_lru_ref, 0);
	if (!(bp->b_state & XFS_BSTATE_DISPOSE) &&
	    (list_lru_del(&bp->b_target->bt_lru, &bp->b_lru)))
		atomic_dec(&bp->b_hold);

	ASSERT(atomic_read(&bp->b_hold) >= 1);
	spin_unlock(&bp->b_lock);
}

static int
xfs_buf_get_maps(
	struct xfs_buf		*bp,
	int			map_count)
{
	ASSERT(bp->b_maps == NULL);
	bp->b_map_count = map_count;

	if (map_count == 1) {
		bp->b_maps = &bp->__b_map;
		return 0;
	}

	bp->b_maps = kmem_zalloc(map_count * sizeof(struct xfs_buf_map),
				KM_NOFS);
	if (!bp->b_maps)
		return ENOMEM;
	return 0;
}

/*
 *	Frees b_pages if it was allocated.
 */
static void
xfs_buf_free_maps(
	struct xfs_buf	*bp)
{
	if (bp->b_maps != &bp->__b_map) {
		kmem_free(bp->b_maps);
		bp->b_maps = NULL;
	}
}

struct xfs_buf *
_xfs_buf_alloc(
	struct xfs_buftarg	*target,
	struct xfs_buf_map	*map,
	int			nmaps,
	xfs_buf_flags_t		flags)
{
	struct xfs_buf		*bp;
	int			error;
	int			i;

	bp = kmem_zone_zalloc(xfs_buf_zone, KM_NOFS);
	if (unlikely(!bp))
		return NULL;

	/*
	 * We don't want certain flags to appear in b_flags unless they are
	 * specifically set by later operations on the buffer.
	 */
	flags &= ~(XBF_UNMAPPED | XBF_TRYLOCK | XBF_ASYNC | XBF_READ_AHEAD);

	atomic_set(&bp->b_hold, 1);
	atomic_set(&bp->b_lru_ref, 1);
	init_completion(&bp->b_iowait);
	INIT_LIST_HEAD(&bp->b_lru);
	INIT_LIST_HEAD(&bp->b_list);
	RB_CLEAR_NODE(&bp->b_rbnode);
	sema_init(&bp->b_sema, 0); /* held, no waiters */
	spin_lock_init(&bp->b_lock);
	XB_SET_OWNER(bp);
	bp->b_target = target;
	bp->b_flags = flags;

	/*
	 * Set length and io_length to the same value initially.
	 * I/O routines should use io_length, which will be the same in
	 * most cases but may be reset (e.g. XFS recovery).
	 */
	error = xfs_buf_get_maps(bp, nmaps);
	if (error)  {
		kmem_zone_free(xfs_buf_zone, bp);
		return NULL;
	}

	bp->b_bn = map[0].bm_bn;
	bp->b_length = 0;
	for (i = 0; i < nmaps; i++) {
		bp->b_maps[i].bm_bn = map[i].bm_bn;
		bp->b_maps[i].bm_len = map[i].bm_len;
		bp->b_length += map[i].bm_len;
	}
	bp->b_io_length = bp->b_length;

	atomic_set(&bp->b_pin_count, 0);
	init_waitqueue_head(&bp->b_waiters);

	XFS_STATS_INC(xb_create);
	trace_xfs_buf_init(bp, _RET_IP_);

	return bp;
}

/*
 *	Allocate a page array capable of holding a specified number
 *	of pages, and point the page buf at it.
 */
STATIC int
_xfs_buf_get_pages(
	xfs_buf_t		*bp,
	int			page_count,
	xfs_buf_flags_t		flags)
{
	/* Make sure that we have a page list */
	if (bp->b_pages == NULL) {
		bp->b_page_count = page_count;
		if (page_count <= XB_PAGES) {
			bp->b_pages = bp->b_page_array;
		} else {
			bp->b_pages = kmem_alloc(sizeof(struct page *) *
						 page_count, KM_NOFS);
			if (bp->b_pages == NULL)
				return -ENOMEM;
		}
		memset(bp->b_pages, 0, sizeof(struct page *) * page_count);
	}
	return 0;
}

/*
 *	Frees b_pages if it was allocated.
 */
STATIC void
_xfs_buf_free_pages(
	xfs_buf_t	*bp)
{
	if (bp->b_pages != bp->b_page_array) {
		kmem_free(bp->b_pages);
		bp->b_pages = NULL;
	}
}

/*
 *	Releases the specified buffer.
 *
 * 	The modification state of any associated pages is left unchanged.
 * 	The buffer must not be on any hash - use xfs_buf_rele instead for
 * 	hashed and refcounted buffers
 */
void
xfs_buf_free(
	xfs_buf_t		*bp)
{
	trace_xfs_buf_free(bp, _RET_IP_);

	ASSERT(list_empty(&bp->b_lru));

	if (bp->b_flags & _XBF_PAGES) {
		uint		i;

		if (xfs_buf_is_vmapped(bp))
			vm_unmap_ram(bp->b_addr - bp->b_offset,
					bp->b_page_count);

		for (i = 0; i < bp->b_page_count; i++) {
			struct page	*page = bp->b_pages[i];

			__free_page(page);
		}
	} else if (bp->b_flags & _XBF_KMEM)
		kmem_free(bp->b_addr);
	_xfs_buf_free_pages(bp);
	xfs_buf_free_maps(bp);
	kmem_zone_free(xfs_buf_zone, bp);
}

/*
 * Allocates all the pages for buffer in question and builds it's page list.
 */
STATIC int
xfs_buf_allocate_memory(
	xfs_buf_t		*bp,
	uint			flags)
{
	size_t			size;
	size_t			nbytes, offset;
	gfp_t			gfp_mask = xb_to_gfp(flags);
	unsigned short		page_count, i;
	xfs_off_t		start, end;
	int			error;

	/*
	 * for buffers that are contained within a single page, just allocate
	 * the memory from the heap - there's no need for the complexity of
	 * page arrays to keep allocation down to order 0.
	 */
	size = BBTOB(bp->b_length);
	if (size < PAGE_SIZE) {
		bp->b_addr = kmem_alloc(size, KM_NOFS);
		if (!bp->b_addr) {
			/* low memory - use alloc_page loop instead */
			goto use_alloc_page;
		}

		if (((unsigned long)(bp->b_addr + size - 1) & PAGE_MASK) !=
		    ((unsigned long)bp->b_addr & PAGE_MASK)) {
			/* b_addr spans two pages - use alloc_page instead */
			kmem_free(bp->b_addr);
			bp->b_addr = NULL;
			goto use_alloc_page;
		}
		bp->b_offset = offset_in_page(bp->b_addr);
		bp->b_pages = bp->b_page_array;
		bp->b_pages[0] = virt_to_page(bp->b_addr);
		bp->b_page_count = 1;
		bp->b_flags |= _XBF_KMEM;
		return 0;
	}

use_alloc_page:
	start = BBTOB(bp->b_maps[0].bm_bn) >> PAGE_SHIFT;
	end = (BBTOB(bp->b_maps[0].bm_bn + bp->b_length) + PAGE_SIZE - 1)
								>> PAGE_SHIFT;
	page_count = end - start;
	error = _xfs_buf_get_pages(bp, page_count, flags);
	if (unlikely(error))
		return error;

	offset = bp->b_offset;
	bp->b_flags |= _XBF_PAGES;

	for (i = 0; i < bp->b_page_count; i++) {
		struct page	*page;
		uint		retries = 0;
retry:
		page = alloc_page(gfp_mask);
		if (unlikely(page == NULL)) {
			if (flags & XBF_READ_AHEAD) {
				bp->b_page_count = i;
				error = ENOMEM;
				goto out_free_pages;
			}

			/*
			 * This could deadlock.
			 *
			 * But until all the XFS lowlevel code is revamped to
			 * handle buffer allocation failures we can't do much.
			 */
			if (!(++retries % 100))
				xfs_err(NULL,
		"possible memory allocation deadlock in %s (mode:0x%x)",
					__func__, gfp_mask);

			XFS_STATS_INC(xb_page_retries);
			congestion_wait(BLK_RW_ASYNC, HZ/50);
			goto retry;
		}

		XFS_STATS_INC(xb_page_found);

		nbytes = min_t(size_t, size, PAGE_SIZE - offset);
		size -= nbytes;
		bp->b_pages[i] = page;
		offset = 0;
	}
	return 0;

out_free_pages:
	for (i = 0; i < bp->b_page_count; i++)
		__free_page(bp->b_pages[i]);
	return error;
}

/*
 *	Map buffer into kernel address-space if necessary.
 */
STATIC int
_xfs_buf_map_pages(
	xfs_buf_t		*bp,
	uint			flags)
{
	ASSERT(bp->b_flags & _XBF_PAGES);
	if (bp->b_page_count == 1) {
		/* A single page buffer is always mappable */
		bp->b_addr = page_address(bp->b_pages[0]) + bp->b_offset;
	} else if (flags & XBF_UNMAPPED) {
		bp->b_addr = NULL;
	} else {
		int retried = 0;

		do {
			bp->b_addr = vm_map_ram(bp->b_pages, bp->b_page_count,
						-1, PAGE_KERNEL);
			if (bp->b_addr)
				break;
			vm_unmap_aliases();
		} while (retried++ <= 1);

		if (!bp->b_addr)
			return -ENOMEM;
		bp->b_addr += bp->b_offset;
	}

	return 0;
}

/*
 *	Finding and Reading Buffers
 */

/*
 *	Look up, and creates if absent, a lockable buffer for
 *	a given range of an inode.  The buffer is returned
 *	locked.	No I/O is implied by this call.
 */
xfs_buf_t *
_xfs_buf_find(
	struct xfs_buftarg	*btp,
	struct xfs_buf_map	*map,
	int			nmaps,
	xfs_buf_flags_t		flags,
	xfs_buf_t		*new_bp)
{
	size_t			numbytes;
	struct xfs_perag	*pag;
	struct rb_node		**rbp;
	struct rb_node		*parent;
	xfs_buf_t		*bp;
	xfs_daddr_t		blkno = map[0].bm_bn;
	xfs_daddr_t		eofs;
	int			numblks = 0;
	int			i;

	for (i = 0; i < nmaps; i++)
		numblks += map[i].bm_len;
	numbytes = BBTOB(numblks);

	/* Check for IOs smaller than the sector size / not sector aligned */
	ASSERT(!(numbytes < (1 << btp->bt_sshift)));
	ASSERT(!(BBTOB(blkno) & (xfs_off_t)btp->bt_smask));

	/*
	 * Corrupted block numbers can get through to here, unfortunately, so we
	 * have to check that the buffer falls within the filesystem bounds.
	 */
	eofs = XFS_FSB_TO_BB(btp->bt_mount, btp->bt_mount->m_sb.sb_dblocks);
	if (blkno >= eofs) {
		/*
		 * XXX (dgc): we should really be returning EFSCORRUPTED here,
		 * but none of the higher level infrastructure supports
		 * returning a specific error on buffer lookup failures.
		 */
		xfs_alert(btp->bt_mount,
			  "%s: Block out of range: block 0x%llx, EOFS 0x%llx ",
			  __func__, blkno, eofs);
		WARN_ON(1);
		return NULL;
	}

	/* get tree root */
	pag = xfs_perag_get(btp->bt_mount,
				xfs_daddr_to_agno(btp->bt_mount, blkno));

	/* walk tree */
	spin_lock(&pag->pag_buf_lock);
	rbp = &pag->pag_buf_tree.rb_node;
	parent = NULL;
	bp = NULL;
	while (*rbp) {
		parent = *rbp;
		bp = rb_entry(parent, struct xfs_buf, b_rbnode);

		if (blkno < bp->b_bn)
			rbp = &(*rbp)->rb_left;
		else if (blkno > bp->b_bn)
			rbp = &(*rbp)->rb_right;
		else {
			/*
			 * found a block number match. If the range doesn't
			 * match, the only way this is allowed is if the buffer
			 * in the cache is stale and the transaction that made
			 * it stale has not yet committed. i.e. we are
			 * reallocating a busy extent. Skip this buffer and
			 * continue searching to the right for an exact match.
			 */
			if (bp->b_length != numblks) {
				ASSERT(bp->b_flags & XBF_STALE);
				rbp = &(*rbp)->rb_right;
				continue;
			}
			atomic_inc(&bp->b_hold);
			goto found;
		}
	}

	/* No match found */
	if (new_bp) {
		rb_link_node(&new_bp->b_rbnode, parent, rbp);
		rb_insert_color(&new_bp->b_rbnode, &pag->pag_buf_tree);
		/* the buffer keeps the perag reference until it is freed */
		new_bp->b_pag = pag;
		spin_unlock(&pag->pag_buf_lock);
	} else {
		XFS_STATS_INC(xb_miss_locked);
		spin_unlock(&pag->pag_buf_lock);
		xfs_perag_put(pag);
	}
	return new_bp;

found:
	spin_unlock(&pag->pag_buf_lock);
	xfs_perag_put(pag);

	if (!xfs_buf_trylock(bp)) {
		if (flags & XBF_TRYLOCK) {
			xfs_buf_rele(bp);
			XFS_STATS_INC(xb_busy_locked);
			return NULL;
		}
		xfs_buf_lock(bp);
		XFS_STATS_INC(xb_get_locked_waited);
	}

	/*
	 * if the buffer is stale, clear all the external state associated with
	 * it. We need to keep flags such as how we allocated the buffer memory
	 * intact here.
	 */
	if (bp->b_flags & XBF_STALE) {
		ASSERT((bp->b_flags & _XBF_DELWRI_Q) == 0);
		ASSERT(bp->b_iodone == NULL);
		bp->b_flags &= _XBF_KMEM | _XBF_PAGES;
		bp->b_ops = NULL;
	}

	trace_xfs_buf_find(bp, flags, _RET_IP_);
	XFS_STATS_INC(xb_get_locked);
	return bp;
}

/*
 * Assembles a buffer covering the specified range. The code is optimised for
 * cache hits, as metadata intensive workloads will see 3 orders of magnitude
 * more hits than misses.
 */
struct xfs_buf *
xfs_buf_get_map(
	struct xfs_buftarg	*target,
	struct xfs_buf_map	*map,
	int			nmaps,
	xfs_buf_flags_t		flags)
{
	struct xfs_buf		*bp;
	struct xfs_buf		*new_bp;
	int			error = 0;

	bp = _xfs_buf_find(target, map, nmaps, flags, NULL);
	if (likely(bp))
		goto found;

	new_bp = _xfs_buf_alloc(target, map, nmaps, flags);
	if (unlikely(!new_bp))
		return NULL;

	error = xfs_buf_allocate_memory(new_bp, flags);
	if (error) {
		xfs_buf_free(new_bp);
		return NULL;
	}

	bp = _xfs_buf_find(target, map, nmaps, flags, new_bp);
	if (!bp) {
		xfs_buf_free(new_bp);
		return NULL;
	}

	if (bp != new_bp)
		xfs_buf_free(new_bp);

found:
	if (!bp->b_addr) {
		error = _xfs_buf_map_pages(bp, flags);
		if (unlikely(error)) {
			xfs_warn(target->bt_mount,
				"%s: failed to map pagesn", __func__);
			xfs_buf_relse(bp);
			return NULL;
		}
	}

	XFS_STATS_INC(xb_get);
	trace_xfs_buf_get(bp, flags, _RET_IP_);
	return bp;
}

STATIC int
_xfs_buf_read(
	xfs_buf_t		*bp,
	xfs_buf_flags_t		flags)
{
	ASSERT(!(flags & XBF_WRITE));
	ASSERT(bp->b_maps[0].bm_bn != XFS_BUF_DADDR_NULL);

	bp->b_flags &= ~(XBF_WRITE | XBF_ASYNC | XBF_READ_AHEAD);
	bp->b_flags |= flags & (XBF_READ | XBF_ASYNC | XBF_READ_AHEAD);

	xfs_buf_iorequest(bp);
	if (flags & XBF_ASYNC)
		return 0;
	return xfs_buf_iowait(bp);
}

xfs_buf_t *
xfs_buf_read_map(
	struct xfs_buftarg	*target,
	struct xfs_buf_map	*map,
	int			nmaps,
	xfs_buf_flags_t		flags,
	const struct xfs_buf_ops *ops)
{
	struct xfs_buf		*bp;

	flags |= XBF_READ;

	bp = xfs_buf_get_map(target, map, nmaps, flags);
	if (bp) {
		trace_xfs_buf_read(bp, flags, _RET_IP_);

		if (!XFS_BUF_ISDONE(bp)) {
			XFS_STATS_INC(xb_get_read);
			bp->b_ops = ops;
			_xfs_buf_read(bp, flags);
		} else if (flags & XBF_ASYNC) {
			/*
			 * Read ahead call which is already satisfied,
			 * drop the buffer
			 */
			xfs_buf_relse(bp);
			return NULL;
		} else {
			/* We do not want read in the flags */
			bp->b_flags &= ~XBF_READ;
		}
	}

	return bp;
}

/*
 *	If we are not low on memory then do the readahead in a deadlock
 *	safe manner.
 */
void
xfs_buf_readahead_map(
	struct xfs_buftarg	*target,
	struct xfs_buf_map	*map,
	int			nmaps,
	const struct xfs_buf_ops *ops)
{
	if (bdi_read_congested(target->bt_bdi))
		return;

	xfs_buf_read_map(target, map, nmaps,
		     XBF_TRYLOCK|XBF_ASYNC|XBF_READ_AHEAD, ops);
}

/*
 * Read an uncached buffer from disk. Allocates and returns a locked
 * buffer containing the disk contents or nothing.
 */
struct xfs_buf *
xfs_buf_read_uncached(
	struct xfs_buftarg	*target,
	xfs_daddr_t		daddr,
	size_t			numblks,
	int			flags,
	const struct xfs_buf_ops *ops)
{
	struct xfs_buf		*bp;

	bp = xfs_buf_get_uncached(target, numblks, flags);
	if (!bp)
		return NULL;

	/* set up the buffer for a read IO */
	ASSERT(bp->b_map_count == 1);
	bp->b_bn = daddr;
	bp->b_maps[0].bm_bn = daddr;
	bp->b_flags |= XBF_READ;
	bp->b_ops = ops;

	if (XFS_FORCED_SHUTDOWN(target->bt_mount)) {
		xfs_buf_relse(bp);
		return NULL;
	}
	xfs_buf_iorequest(bp);
	xfs_buf_iowait(bp);
	return bp;
}

/*
 * Return a buffer allocated as an empty buffer and associated to external
 * memory via xfs_buf_associate_memory() back to it's empty state.
 */
void
xfs_buf_set_empty(
	struct xfs_buf		*bp,
	size_t			numblks)
{
	if (bp->b_pages)
		_xfs_buf_free_pages(bp);

	bp->b_pages = NULL;
	bp->b_page_count = 0;
	bp->b_addr = NULL;
	bp->b_length = numblks;
	bp->b_io_length = numblks;

	ASSERT(bp->b_map_count == 1);
	bp->b_bn = XFS_BUF_DADDR_NULL;
	bp->b_maps[0].bm_bn = XFS_BUF_DADDR_NULL;
	bp->b_maps[0].bm_len = bp->b_length;
}

static inline struct page *
mem_to_page(
	void			*addr)
{
	if ((!is_vmalloc_addr(addr))) {
		return virt_to_page(addr);
	} else {
		return vmalloc_to_page(addr);
	}
}

int
xfs_buf_associate_memory(
	xfs_buf_t		*bp,
	void			*mem,
	size_t			len)
{
	int			rval;
	int			i = 0;
	unsigned long		pageaddr;
	unsigned long		offset;
	size_t			buflen;
	int			page_count;

	pageaddr = (unsigned long)mem & PAGE_MASK;
	offset = (unsigned long)mem - pageaddr;
	buflen = PAGE_ALIGN(len + offset);
	page_count = buflen >> PAGE_SHIFT;

	/* Free any previous set of page pointers */
	if (bp->b_pages)
		_xfs_buf_free_pages(bp);

	bp->b_pages = NULL;
	bp->b_addr = mem;

	rval = _xfs_buf_get_pages(bp, page_count, 0);
	if (rval)
		return rval;

	bp->b_offset = offset;

	for (i = 0; i < bp->b_page_count; i++) {
		bp->b_pages[i] = mem_to_page((void *)pageaddr);
		pageaddr += PAGE_SIZE;
	}

	bp->b_io_length = BTOBB(len);
	bp->b_length = BTOBB(buflen);

	return 0;
}

xfs_buf_t *
xfs_buf_get_uncached(
	struct xfs_buftarg	*target,
	size_t			numblks,
	int			flags)
{
	unsigned long		page_count;
	int			error, i;
	struct xfs_buf		*bp;
	DEFINE_SINGLE_BUF_MAP(map, XFS_BUF_DADDR_NULL, numblks);

	bp = _xfs_buf_alloc(target, &map, 1, 0);
	if (unlikely(bp == NULL))
		goto fail;

	page_count = PAGE_ALIGN(numblks << BBSHIFT) >> PAGE_SHIFT;
	error = _xfs_buf_get_pages(bp, page_count, 0);
	if (error)
		goto fail_free_buf;

	for (i = 0; i < page_count; i++) {
		bp->b_pages[i] = alloc_page(xb_to_gfp(flags));
		if (!bp->b_pages[i])
			goto fail_free_mem;
	}
	bp->b_flags |= _XBF_PAGES;

	error = _xfs_buf_map_pages(bp, 0);
	if (unlikely(error)) {
		xfs_warn(target->bt_mount,
			"%s: failed to map pages", __func__);
		goto fail_free_mem;
	}

	trace_xfs_buf_get_uncached(bp, _RET_IP_);
	return bp;

 fail_free_mem:
	while (--i >= 0)
		__free_page(bp->b_pages[i]);
	_xfs_buf_free_pages(bp);
 fail_free_buf:
	xfs_buf_free_maps(bp);
	kmem_zone_free(xfs_buf_zone, bp);
 fail:
	return NULL;
}

/*
 *	Increment reference count on buffer, to hold the buffer concurrently
 *	with another thread which may release (free) the buffer asynchronously.
 *	Must hold the buffer already to call this function.
 */
void
xfs_buf_hold(
	xfs_buf_t		*bp)
{
	trace_xfs_buf_hold(bp, _RET_IP_);
	atomic_inc(&bp->b_hold);
}

/*
 *	Releases a hold on the specified buffer.  If the
 *	the hold count is 1, calls xfs_buf_free.
 */
void
xfs_buf_rele(
	xfs_buf_t		*bp)
{
	struct xfs_perag	*pag = bp->b_pag;

	trace_xfs_buf_rele(bp, _RET_IP_);

	if (!pag) {
		ASSERT(list_empty(&bp->b_lru));
		ASSERT(RB_EMPTY_NODE(&bp->b_rbnode));
		if (atomic_dec_and_test(&bp->b_hold))
			xfs_buf_free(bp);
		return;
	}

	ASSERT(!RB_EMPTY_NODE(&bp->b_rbnode));

	ASSERT(atomic_read(&bp->b_hold) > 0);
	if (atomic_dec_and_lock(&bp->b_hold, &pag->pag_buf_lock)) {
		spin_lock(&bp->b_lock);
		if (!(bp->b_flags & XBF_STALE) && atomic_read(&bp->b_lru_ref)) {
			/*
			 * If the buffer is added to the LRU take a new
			 * reference to the buffer for the LRU and clear the
			 * (now stale) dispose list state flag
			 */
			if (list_lru_add(&bp->b_target->bt_lru, &bp->b_lru)) {
				bp->b_state &= ~XFS_BSTATE_DISPOSE;
				atomic_inc(&bp->b_hold);
			}
			spin_unlock(&bp->b_lock);
			spin_unlock(&pag->pag_buf_lock);
		} else {
			/*
			 * most of the time buffers will already be removed from
			 * the LRU, so optimise that case by checking for the
			 * XFS_BSTATE_DISPOSE flag indicating the last list the
			 * buffer was on was the disposal list
			 */
			if (!(bp->b_state & XFS_BSTATE_DISPOSE)) {
				list_lru_del(&bp->b_target->bt_lru, &bp->b_lru);
			} else {
				ASSERT(list_empty(&bp->b_lru));
			}
			spin_unlock(&bp->b_lock);

			ASSERT(!(bp->b_flags & _XBF_DELWRI_Q));
			rb_erase(&bp->b_rbnode, &pag->pag_buf_tree);
			spin_unlock(&pag->pag_buf_lock);
			xfs_perag_put(pag);
			xfs_buf_free(bp);
		}
	}
}


/*
 *	Lock a buffer object, if it is not already locked.
 *
 *	If we come across a stale, pinned, locked buffer, we know that we are
 *	being asked to lock a buffer that has been reallocated. Because it is
 *	pinned, we know that the log has not been pushed to disk and hence it
 *	will still be locked.  Rather than continuing to have trylock attempts
 *	fail until someone else pushes the log, push it ourselves before
 *	returning.  This means that the xfsaild will not get stuck trying
 *	to push on stale inode buffers.
 */
int
xfs_buf_trylock(
	struct xfs_buf		*bp)
{
	int			locked;

	locked = down_trylock(&bp->b_sema) == 0;
	if (locked)
		XB_SET_OWNER(bp);

	trace_xfs_buf_trylock(bp, _RET_IP_);
	return locked;
}

/*
 *	Lock a buffer object.
 *
 *	If we come across a stale, pinned, locked buffer, we know that we
 *	are being asked to lock a buffer that has been reallocated. Because
 *	it is pinned, we know that the log has not been pushed to disk and
 *	hence it will still be locked. Rather than sleeping until someone
 *	else pushes the log, push it ourselves before trying to get the lock.
 */
void
xfs_buf_lock(
	struct xfs_buf		*bp)
{
	trace_xfs_buf_lock(bp, _RET_IP_);

	if (atomic_read(&bp->b_pin_count) && (bp->b_flags & XBF_STALE))
		xfs_log_force(bp->b_target->bt_mount, 0);
	down(&bp->b_sema);
	XB_SET_OWNER(bp);

	trace_xfs_buf_lock_done(bp, _RET_IP_);
}

void
xfs_buf_unlock(
	struct xfs_buf		*bp)
{
	XB_CLEAR_OWNER(bp);
	up(&bp->b_sema);

	trace_xfs_buf_unlock(bp, _RET_IP_);
}

STATIC void
xfs_buf_wait_unpin(
	xfs_buf_t		*bp)
{
	DECLARE_WAITQUEUE	(wait, current);

	if (atomic_read(&bp->b_pin_count) == 0)
		return;

	add_wait_queue(&bp->b_waiters, &wait);
	for (;;) {
		set_current_state(TASK_UNINTERRUPTIBLE);
		if (atomic_read(&bp->b_pin_count) == 0)
			break;
		io_schedule();
	}
	remove_wait_queue(&bp->b_waiters, &wait);
	set_current_state(TASK_RUNNING);
}

/*
 *	Buffer Utility Routines
 */

STATIC void
xfs_buf_iodone_work(
	struct work_struct	*work)
{
	struct xfs_buf		*bp =
		container_of(work, xfs_buf_t, b_iodone_work);
	bool			read = !!(bp->b_flags & XBF_READ);

	bp->b_flags &= ~(XBF_READ | XBF_WRITE | XBF_READ_AHEAD);

	/* only validate buffers that were read without errors */
	if (read && bp->b_ops && !bp->b_error && (bp->b_flags & XBF_DONE))
		bp->b_ops->verify_read(bp);

	if (bp->b_iodone)
		(*(bp->b_iodone))(bp);
	else if (bp->b_flags & XBF_ASYNC)
		xfs_buf_relse(bp);
	else {
		ASSERT(read && bp->b_ops);
		complete(&bp->b_iowait);
	}
}

void
xfs_buf_ioend(
	struct xfs_buf	*bp,
	int		schedule)
{
	bool		read = !!(bp->b_flags & XBF_READ);

	trace_xfs_buf_iodone(bp, _RET_IP_);

	if (bp->b_error == 0)
		bp->b_flags |= XBF_DONE;

	if (bp->b_iodone || (read && bp->b_ops) || (bp->b_flags & XBF_ASYNC)) {
		if (schedule) {
			INIT_WORK(&bp->b_iodone_work, xfs_buf_iodone_work);
			queue_work(xfslogd_workqueue, &bp->b_iodone_work);
		} else {
			xfs_buf_iodone_work(&bp->b_iodone_work);
		}
	} else {
		bp->b_flags &= ~(XBF_READ | XBF_WRITE | XBF_READ_AHEAD);
		complete(&bp->b_iowait);
	}
}

void
xfs_buf_ioerror(
	xfs_buf_t		*bp,
	int			error)
{
	ASSERT(error >= 0 && error <= 0xffff);
	bp->b_error = (unsigned short)error;
	trace_xfs_buf_ioerror(bp, error, _RET_IP_);
}

void
xfs_buf_ioerror_alert(
	struct xfs_buf		*bp,
	const char		*func)
{
	xfs_alert(bp->b_target->bt_mount,
"metadata I/O error: block 0x%llx (\"%s\") error %d numblks %d",
		(__uint64_t)XFS_BUF_ADDR(bp), func, bp->b_error, bp->b_length);
}

/*
 * Called when we want to stop a buffer from getting written or read.
 * We attach the EIO error, muck with its flags, and call xfs_buf_ioend
 * so that the proper iodone callbacks get called.
 */
STATIC int
xfs_bioerror(
	xfs_buf_t *bp)
{
#ifdef XFSERRORDEBUG
	ASSERT(XFS_BUF_ISREAD(bp) || bp->b_iodone);
#endif

	/*
	 * No need to wait until the buffer is unpinned, we aren't flushing it.
	 */
	xfs_buf_ioerror(bp, EIO);

	/*
	 * We're calling xfs_buf_ioend, so delete XBF_DONE flag.
	 */
	XFS_BUF_UNREAD(bp);
	XFS_BUF_UNDONE(bp);
	xfs_buf_stale(bp);

	xfs_buf_ioend(bp, 0);

	return EIO;
}

/*
 * Same as xfs_bioerror, except that we are releasing the buffer
 * here ourselves, and avoiding the xfs_buf_ioend call.
 * This is meant for userdata errors; metadata bufs come with
 * iodone functions attached, so that we can track down errors.
 */
int
xfs_bioerror_relse(
	struct xfs_buf	*bp)
{
	int64_t		fl = bp->b_flags;
	/*
	 * No need to wait until the buffer is unpinned.
	 * We aren't flushing it.
	 *
	 * chunkhold expects B_DONE to be set, whether
	 * we actually finish the I/O or not. We don't want to
	 * change that interface.
	 */
	XFS_BUF_UNREAD(bp);
	XFS_BUF_DONE(bp);
	xfs_buf_stale(bp);
	bp->b_iodone = NULL;
	if (!(fl & XBF_ASYNC)) {
		/*
		 * Mark b_error and B_ERROR _both_.
		 * Lot's of chunkcache code assumes that.
		 * There's no reason to mark error for
		 * ASYNC buffers.
		 */
		xfs_buf_ioerror(bp, EIO);
		complete(&bp->b_iowait);
	} else {
		xfs_buf_relse(bp);
	}

	return EIO;
}

STATIC int
xfs_bdstrat_cb(
	struct xfs_buf	*bp)
{
	if (XFS_FORCED_SHUTDOWN(bp->b_target->bt_mount)) {
		trace_xfs_bdstrat_shut(bp, _RET_IP_);
		/*
		 * Metadata write that didn't get logged but
		 * written delayed anyway. These aren't associated
		 * with a transaction, and can be ignored.
		 */
		if (!bp->b_iodone && !XFS_BUF_ISREAD(bp))
			return xfs_bioerror_relse(bp);
		else
			return xfs_bioerror(bp);
	}

	xfs_buf_iorequest(bp);
	return 0;
}

int
xfs_bwrite(
	struct xfs_buf		*bp)
{
	int			error;

	ASSERT(xfs_buf_islocked(bp));

	bp->b_flags |= XBF_WRITE;
	bp->b_flags &= ~(XBF_ASYNC | XBF_READ | _XBF_DELWRI_Q | XBF_WRITE_FAIL);

	xfs_bdstrat_cb(bp);

	error = xfs_buf_iowait(bp);
	if (error) {
		xfs_force_shutdown(bp->b_target->bt_mount,
				   SHUTDOWN_META_IO_ERROR);
	}
	return error;
}

STATIC void
_xfs_buf_ioend(
	xfs_buf_t		*bp,
	int			schedule)
{
	if (atomic_dec_and_test(&bp->b_io_remaining) == 1)
		xfs_buf_ioend(bp, schedule);
}

STATIC void
xfs_buf_bio_end_io(
	struct bio		*bio,
	int			error)
{
	xfs_buf_t		*bp = (xfs_buf_t *)bio->bi_private;

	/*
	 * don't overwrite existing errors - otherwise we can lose errors on
	 * buffers that require multiple bios to complete.
	 */
	if (!bp->b_error)
		xfs_buf_ioerror(bp, -error);

	if (!bp->b_error && xfs_buf_is_vmapped(bp) && (bp->b_flags & XBF_READ))
		invalidate_kernel_vmap_range(bp->b_addr, xfs_buf_vmap_len(bp));

	_xfs_buf_ioend(bp, 1);
	bio_put(bio);
}

static void
xfs_buf_ioapply_map(
	struct xfs_buf	*bp,
	int		map,
	int		*buf_offset,
	int		*count,
	int		rw)
{
	int		page_index;
	int		total_nr_pages = bp->b_page_count;
	int		nr_pages;
	struct bio	*bio;
	sector_t	sector =  bp->b_maps[map].bm_bn;
	int		size;
	int		offset;

	total_nr_pages = bp->b_page_count;

	/* skip the pages in the buffer before the start offset */
	page_index = 0;
	offset = *buf_offset;
	while (offset >= PAGE_SIZE) {
		page_index++;
		offset -= PAGE_SIZE;
	}

	/*
	 * Limit the IO size to the length of the current vector, and update the
	 * remaining IO count for the next time around.
	 */
	size = min_t(int, BBTOB(bp->b_maps[map].bm_len), *count);
	*count -= size;
	*buf_offset += size;

next_chunk:
	atomic_inc(&bp->b_io_remaining);
	nr_pages = BIO_MAX_SECTORS >> (PAGE_SHIFT - BBSHIFT);
	if (nr_pages > total_nr_pages)
		nr_pages = total_nr_pages;

	bio = bio_alloc(GFP_NOIO, nr_pages);
	bio->bi_bdev = bp->b_target->bt_bdev;
	bio->bi_sector = sector;
	bio->bi_end_io = xfs_buf_bio_end_io;
	bio->bi_private = bp;


	for (; size && nr_pages; nr_pages--, page_index++) {
		int	rbytes, nbytes = PAGE_SIZE - offset;

		if (nbytes > size)
			nbytes = size;

		rbytes = bio_add_page(bio, bp->b_pages[page_index], nbytes,
				      offset);
		if (rbytes < nbytes)
			break;

		offset = 0;
		sector += BTOBB(nbytes);
		size -= nbytes;
		total_nr_pages--;
	}

	if (likely(bio->bi_size)) {
		if (xfs_buf_is_vmapped(bp)) {
			flush_kernel_vmap_range(bp->b_addr,
						xfs_buf_vmap_len(bp));
		}
		submit_bio(rw, bio);
		if (size)
			goto next_chunk;
	} else {
		/*
		 * This is guaranteed not to be the last io reference count
		 * because the caller (xfs_buf_iorequest) holds a count itself.
		 */
		atomic_dec(&bp->b_io_remaining);
		xfs_buf_ioerror(bp, EIO);
		bio_put(bio);
	}

}

STATIC void
_xfs_buf_ioapply(
	struct xfs_buf	*bp)
{
	struct blk_plug	plug;
	int		rw;
	int		offset;
	int		size;
	int		i;

	/*
	 * Make sure we capture only current IO errors rather than stale errors
	 * left over from previous use of the buffer (e.g. failed readahead).
	 */
	bp->b_error = 0;

	if (bp->b_flags & XBF_WRITE) {
		if (bp->b_flags & XBF_SYNCIO)
			rw = WRITE_SYNC;
		else
			rw = WRITE;
		if (bp->b_flags & XBF_FUA)
			rw |= REQ_FUA;
		if (bp->b_flags & XBF_FLUSH)
			rw |= REQ_FLUSH;

		/*
		 * Run the write verifier callback function if it exists. If
		 * this function fails it will mark the buffer with an error and
		 * the IO should not be dispatched.
		 */
		if (bp->b_ops) {
			bp->b_ops->verify_write(bp);
			if (bp->b_error) {
				xfs_force_shutdown(bp->b_target->bt_mount,
						   SHUTDOWN_CORRUPT_INCORE);
				return;
			}
		}
	} else if (bp->b_flags & XBF_READ_AHEAD) {
		rw = READA;
	} else {
		rw = READ;
	}

	/* we only use the buffer cache for meta-data */
	rw |= REQ_META;

	/*
	 * Walk all the vectors issuing IO on them. Set up the initial offset
	 * into the buffer and the desired IO size before we start -
	 * _xfs_buf_ioapply_vec() will modify them appropriately for each
	 * subsequent call.
	 */
	offset = bp->b_offset;
	size = BBTOB(bp->b_io_length);
	blk_start_plug(&plug);
	for (i = 0; i < bp->b_map_count; i++) {
		xfs_buf_ioapply_map(bp, i, &offset, &size, rw);
		if (bp->b_error)
			break;
		if (size <= 0)
			break;	/* all done */
	}
	blk_finish_plug(&plug);
}

void
xfs_buf_iorequest(
	xfs_buf_t		*bp)
{
	trace_xfs_buf_iorequest(bp, _RET_IP_);

	ASSERT(!(bp->b_flags & _XBF_DELWRI_Q));

	if (bp->b_flags & XBF_WRITE)
		xfs_buf_wait_unpin(bp);
	xfs_buf_hold(bp);

	/* Set the count to 1 initially, this will stop an I/O
	 * completion callout which happens before we have started
	 * all the I/O from calling xfs_buf_ioend too early.
	 */
	atomic_set(&bp->b_io_remaining, 1);
	_xfs_buf_ioapply(bp);
	_xfs_buf_ioend(bp, 1);

	xfs_buf_rele(bp);
}

/*
 * Waits for I/O to complete on the buffer supplied.  It returns immediately if
 * no I/O is pending or there is already a pending error on the buffer.  It
 * returns the I/O error code, if any, or 0 if there was no error.
 */
int
xfs_buf_iowait(
	xfs_buf_t		*bp)
{
	trace_xfs_buf_iowait(bp, _RET_IP_);

	if (!bp->b_error)
		wait_for_completion(&bp->b_iowait);

	trace_xfs_buf_iowait_done(bp, _RET_IP_);
	return bp->b_error;
}

xfs_caddr_t
xfs_buf_offset(
	xfs_buf_t		*bp,
	size_t			offset)
{
	struct page		*page;

	if (bp->b_addr)
		return bp->b_addr + offset;

	offset += bp->b_offset;
	page = bp->b_pages[offset >> PAGE_SHIFT];
	return (xfs_caddr_t)page_address(page) + (offset & (PAGE_SIZE-1));
}

/*
 *	Move data into or out of a buffer.
 */
void
xfs_buf_iomove(
	xfs_buf_t		*bp,	/* buffer to process		*/
	size_t			boff,	/* starting buffer offset	*/
	size_t			bsize,	/* length to copy		*/
	void			*data,	/* data address			*/
	xfs_buf_rw_t		mode)	/* read/write/zero flag		*/
{
	size_t			bend;

	bend = boff + bsize;
	while (boff < bend) {
		struct page	*page;
		int		page_index, page_offset, csize;

		page_index = (boff + bp->b_offset) >> PAGE_SHIFT;
		page_offset = (boff + bp->b_offset) & ~PAGE_MASK;
		page = bp->b_pages[page_index];
		csize = min_t(size_t, PAGE_SIZE - page_offset,
				      BBTOB(bp->b_io_length) - boff);

		ASSERT((csize + page_offset) <= PAGE_SIZE);

		switch (mode) {
		case XBRW_ZERO:
			memset(page_address(page) + page_offset, 0, csize);
			break;
		case XBRW_READ:
			memcpy(data, page_address(page) + page_offset, csize);
			break;
		case XBRW_WRITE:
			memcpy(page_address(page) + page_offset, data, csize);
		}

		boff += csize;
		data += csize;
	}
}

/*
 *	Handling of buffer targets (buftargs).
 */

/*
 * Wait for any bufs with callbacks that have been submitted but have not yet
 * returned. These buffers will have an elevated hold count, so wait on those
 * while freeing all the buffers only held by the LRU.
 */
static enum lru_status
xfs_buftarg_wait_rele(
	struct list_head	*item,
	spinlock_t		*lru_lock,
	void			*arg)

{
	struct xfs_buf		*bp = container_of(item, struct xfs_buf, b_lru);
	struct list_head	*dispose = arg;

	if (atomic_read(&bp->b_hold) > 1) {
		/* need to wait, so skip it this pass */
		trace_xfs_buf_wait_buftarg(bp, _RET_IP_);
		return LRU_SKIP;
	}
	if (!spin_trylock(&bp->b_lock))
		return LRU_SKIP;

	/*
	 * clear the LRU reference count so the buffer doesn't get
	 * ignored in xfs_buf_rele().
	 */
	atomic_set(&bp->b_lru_ref, 0);
	bp->b_state |= XFS_BSTATE_DISPOSE;
	list_move(item, dispose);
	spin_unlock(&bp->b_lock);
	return LRU_REMOVED;
}

void
xfs_wait_buftarg(
	struct xfs_buftarg	*btp)
{
	LIST_HEAD(dispose);
	int loop = 0;

	/* loop until there is nothing left on the lru list. */
	while (list_lru_count(&btp->bt_lru)) {
		list_lru_walk(&btp->bt_lru, xfs_buftarg_wait_rele,
			      &dispose, LONG_MAX);

		while (!list_empty(&dispose)) {
			struct xfs_buf *bp;
			bp = list_first_entry(&dispose, struct xfs_buf, b_lru);
			list_del_init(&bp->b_lru);
<<<<<<< HEAD
=======
			if (bp->b_flags & XBF_WRITE_FAIL) {
				xfs_alert(btp->bt_mount,
"Corruption Alert: Buffer at block 0x%llx had permanent write failures!\n"
"Please run xfs_repair to determine the extent of the problem.",
					(long long)bp->b_bn);
			}
>>>>>>> d8ec26d7
			xfs_buf_rele(bp);
		}
		if (loop++ != 0)
			delay(100);
	}
}

static enum lru_status
xfs_buftarg_isolate(
	struct list_head	*item,
	spinlock_t		*lru_lock,
	void			*arg)
{
	struct xfs_buf		*bp = container_of(item, struct xfs_buf, b_lru);
	struct list_head	*dispose = arg;

	/*
	 * we are inverting the lru lock/bp->b_lock here, so use a trylock.
	 * If we fail to get the lock, just skip it.
	 */
	if (!spin_trylock(&bp->b_lock))
		return LRU_SKIP;
	/*
	 * Decrement the b_lru_ref count unless the value is already
	 * zero. If the value is already zero, we need to reclaim the
	 * buffer, otherwise it gets another trip through the LRU.
	 */
	if (!atomic_add_unless(&bp->b_lru_ref, -1, 0)) {
		spin_unlock(&bp->b_lock);
		return LRU_ROTATE;
	}

	bp->b_state |= XFS_BSTATE_DISPOSE;
	list_move(item, dispose);
	spin_unlock(&bp->b_lock);
	return LRU_REMOVED;
}

static unsigned long
xfs_buftarg_shrink_scan(
	struct shrinker		*shrink,
	struct shrink_control	*sc)
{
	struct xfs_buftarg	*btp = container_of(shrink,
					struct xfs_buftarg, bt_shrinker);
	LIST_HEAD(dispose);
	unsigned long		freed;
	unsigned long		nr_to_scan = sc->nr_to_scan;

	freed = list_lru_walk_node(&btp->bt_lru, sc->nid, xfs_buftarg_isolate,
				       &dispose, &nr_to_scan);

	while (!list_empty(&dispose)) {
		struct xfs_buf *bp;
		bp = list_first_entry(&dispose, struct xfs_buf, b_lru);
		list_del_init(&bp->b_lru);
		xfs_buf_rele(bp);
	}

	return freed;
}

static unsigned long
xfs_buftarg_shrink_count(
	struct shrinker		*shrink,
	struct shrink_control	*sc)
{
	struct xfs_buftarg	*btp = container_of(shrink,
					struct xfs_buftarg, bt_shrinker);
	return list_lru_count_node(&btp->bt_lru, sc->nid);
}

void
xfs_free_buftarg(
	struct xfs_mount	*mp,
	struct xfs_buftarg	*btp)
{
	unregister_shrinker(&btp->bt_shrinker);
	list_lru_destroy(&btp->bt_lru);

	if (mp->m_flags & XFS_MOUNT_BARRIER)
		xfs_blkdev_issue_flush(btp);

	kmem_free(btp);
}

STATIC int
xfs_setsize_buftarg_flags(
	xfs_buftarg_t		*btp,
	unsigned int		blocksize,
	unsigned int		sectorsize,
	int			verbose)
{
	btp->bt_bsize = blocksize;
	btp->bt_sshift = ffs(sectorsize) - 1;
	btp->bt_smask = sectorsize - 1;

	if (set_blocksize(btp->bt_bdev, sectorsize)) {
		char name[BDEVNAME_SIZE];

		bdevname(btp->bt_bdev, name);

		xfs_warn(btp->bt_mount,
			"Cannot set_blocksize to %u on device %s",
			sectorsize, name);
		return EINVAL;
	}

	return 0;
}

/*
 *	When allocating the initial buffer target we have not yet
 *	read in the superblock, so don't know what sized sectors
 *	are being used at this early stage.  Play safe.
 */
STATIC int
xfs_setsize_buftarg_early(
	xfs_buftarg_t		*btp,
	struct block_device	*bdev)
{
	return xfs_setsize_buftarg_flags(btp,
			PAGE_SIZE, bdev_logical_block_size(bdev), 0);
}

int
xfs_setsize_buftarg(
	xfs_buftarg_t		*btp,
	unsigned int		blocksize,
	unsigned int		sectorsize)
{
	return xfs_setsize_buftarg_flags(btp, blocksize, sectorsize, 1);
}

xfs_buftarg_t *
xfs_alloc_buftarg(
	struct xfs_mount	*mp,
	struct block_device	*bdev,
	int			external,
	const char		*fsname)
{
	xfs_buftarg_t		*btp;

	btp = kmem_zalloc(sizeof(*btp), KM_SLEEP | KM_NOFS);

	btp->bt_mount = mp;
	btp->bt_dev =  bdev->bd_dev;
	btp->bt_bdev = bdev;
	btp->bt_bdi = blk_get_backing_dev_info(bdev);
	if (!btp->bt_bdi)
		goto error;

	if (xfs_setsize_buftarg_early(btp, bdev))
		goto error;

	if (list_lru_init(&btp->bt_lru))
		goto error;

	btp->bt_shrinker.count_objects = xfs_buftarg_shrink_count;
	btp->bt_shrinker.scan_objects = xfs_buftarg_shrink_scan;
	btp->bt_shrinker.seeks = DEFAULT_SEEKS;
	btp->bt_shrinker.flags = SHRINKER_NUMA_AWARE;
	register_shrinker(&btp->bt_shrinker);
	return btp;

error:
	kmem_free(btp);
	return NULL;
}

/*
 * Add a buffer to the delayed write list.
 *
 * This queues a buffer for writeout if it hasn't already been.  Note that
 * neither this routine nor the buffer list submission functions perform
 * any internal synchronization.  It is expected that the lists are thread-local
 * to the callers.
 *
 * Returns true if we queued up the buffer, or false if it already had
 * been on the buffer list.
 */
bool
xfs_buf_delwri_queue(
	struct xfs_buf		*bp,
	struct list_head	*list)
{
	ASSERT(xfs_buf_islocked(bp));
	ASSERT(!(bp->b_flags & XBF_READ));

	/*
	 * If the buffer is already marked delwri it already is queued up
	 * by someone else for imediate writeout.  Just ignore it in that
	 * case.
	 */
	if (bp->b_flags & _XBF_DELWRI_Q) {
		trace_xfs_buf_delwri_queued(bp, _RET_IP_);
		return false;
	}

	trace_xfs_buf_delwri_queue(bp, _RET_IP_);

	/*
	 * If a buffer gets written out synchronously or marked stale while it
	 * is on a delwri list we lazily remove it. To do this, the other party
	 * clears the  _XBF_DELWRI_Q flag but otherwise leaves the buffer alone.
	 * It remains referenced and on the list.  In a rare corner case it
	 * might get readded to a delwri list after the synchronous writeout, in
	 * which case we need just need to re-add the flag here.
	 */
	bp->b_flags |= _XBF_DELWRI_Q;
	if (list_empty(&bp->b_list)) {
		atomic_inc(&bp->b_hold);
		list_add_tail(&bp->b_list, list);
	}

	return true;
}

/*
 * Compare function is more complex than it needs to be because
 * the return value is only 32 bits and we are doing comparisons
 * on 64 bit values
 */
static int
xfs_buf_cmp(
	void		*priv,
	struct list_head *a,
	struct list_head *b)
{
	struct xfs_buf	*ap = container_of(a, struct xfs_buf, b_list);
	struct xfs_buf	*bp = container_of(b, struct xfs_buf, b_list);
	xfs_daddr_t		diff;

	diff = ap->b_maps[0].bm_bn - bp->b_maps[0].bm_bn;
	if (diff < 0)
		return -1;
	if (diff > 0)
		return 1;
	return 0;
}

static int
__xfs_buf_delwri_submit(
	struct list_head	*buffer_list,
	struct list_head	*io_list,
	bool			wait)
{
	struct blk_plug		plug;
	struct xfs_buf		*bp, *n;
	int			pinned = 0;

	list_for_each_entry_safe(bp, n, buffer_list, b_list) {
		if (!wait) {
			if (xfs_buf_ispinned(bp)) {
				pinned++;
				continue;
			}
			if (!xfs_buf_trylock(bp))
				continue;
		} else {
			xfs_buf_lock(bp);
		}

		/*
		 * Someone else might have written the buffer synchronously or
		 * marked it stale in the meantime.  In that case only the
		 * _XBF_DELWRI_Q flag got cleared, and we have to drop the
		 * reference and remove it from the list here.
		 */
		if (!(bp->b_flags & _XBF_DELWRI_Q)) {
			list_del_init(&bp->b_list);
			xfs_buf_relse(bp);
			continue;
		}

		list_move_tail(&bp->b_list, io_list);
		trace_xfs_buf_delwri_split(bp, _RET_IP_);
	}

	list_sort(NULL, io_list, xfs_buf_cmp);

	blk_start_plug(&plug);
	list_for_each_entry_safe(bp, n, io_list, b_list) {
		bp->b_flags &= ~(_XBF_DELWRI_Q | XBF_ASYNC | XBF_WRITE_FAIL);
		bp->b_flags |= XBF_WRITE;

		if (!wait) {
			bp->b_flags |= XBF_ASYNC;
			list_del_init(&bp->b_list);
		}
		xfs_bdstrat_cb(bp);
	}
	blk_finish_plug(&plug);

	return pinned;
}

/*
 * Write out a buffer list asynchronously.
 *
 * This will take the @buffer_list, write all non-locked and non-pinned buffers
 * out and not wait for I/O completion on any of the buffers.  This interface
 * is only safely useable for callers that can track I/O completion by higher
 * level means, e.g. AIL pushing as the @buffer_list is consumed in this
 * function.
 */
int
xfs_buf_delwri_submit_nowait(
	struct list_head	*buffer_list)
{
	LIST_HEAD		(io_list);
	return __xfs_buf_delwri_submit(buffer_list, &io_list, false);
}

/*
 * Write out a buffer list synchronously.
 *
 * This will take the @buffer_list, write all buffers out and wait for I/O
 * completion on all of the buffers. @buffer_list is consumed by the function,
 * so callers must have some other way of tracking buffers if they require such
 * functionality.
 */
int
xfs_buf_delwri_submit(
	struct list_head	*buffer_list)
{
	LIST_HEAD		(io_list);
	int			error = 0, error2;
	struct xfs_buf		*bp;

	__xfs_buf_delwri_submit(buffer_list, &io_list, true);

	/* Wait for IO to complete. */
	while (!list_empty(&io_list)) {
		bp = list_first_entry(&io_list, struct xfs_buf, b_list);

		list_del_init(&bp->b_list);
		error2 = xfs_buf_iowait(bp);
		xfs_buf_relse(bp);
		if (!error)
			error = error2;
	}

	return error;
}

int __init
xfs_buf_init(void)
{
	xfs_buf_zone = kmem_zone_init_flags(sizeof(xfs_buf_t), "xfs_buf",
						KM_ZONE_HWALIGN, NULL);
	if (!xfs_buf_zone)
		goto out;

	xfslogd_workqueue = alloc_workqueue("xfslogd",
					WQ_MEM_RECLAIM | WQ_HIGHPRI, 1);
	if (!xfslogd_workqueue)
		goto out_free_buf_zone;

	return 0;

 out_free_buf_zone:
	kmem_zone_destroy(xfs_buf_zone);
 out:
	return -ENOMEM;
}

void
xfs_buf_terminate(void)
{
	destroy_workqueue(xfslogd_workqueue);
	kmem_zone_destroy(xfs_buf_zone);
}<|MERGE_RESOLUTION|>--- conflicted
+++ resolved
@@ -37,11 +37,6 @@
 #include "xfs_log_format.h"
 #include "xfs_trans_resv.h"
 #include "xfs_sb.h"
-<<<<<<< HEAD
-#include "xfs_trans_resv.h"
-#include "xfs_log.h"
-=======
->>>>>>> d8ec26d7
 #include "xfs_ag.h"
 #include "xfs_mount.h"
 #include "xfs_trace.h"
@@ -1506,15 +1501,12 @@
 			struct xfs_buf *bp;
 			bp = list_first_entry(&dispose, struct xfs_buf, b_lru);
 			list_del_init(&bp->b_lru);
-<<<<<<< HEAD
-=======
 			if (bp->b_flags & XBF_WRITE_FAIL) {
 				xfs_alert(btp->bt_mount,
 "Corruption Alert: Buffer at block 0x%llx had permanent write failures!\n"
 "Please run xfs_repair to determine the extent of the problem.",
 					(long long)bp->b_bn);
 			}
->>>>>>> d8ec26d7
 			xfs_buf_rele(bp);
 		}
 		if (loop++ != 0)
