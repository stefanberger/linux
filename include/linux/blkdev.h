/* SPDX-License-Identifier: GPL-2.0 */
#ifndef _LINUX_BLKDEV_H
#define _LINUX_BLKDEV_H

#include <linux/sched.h>
#include <linux/sched/clock.h>

#ifdef CONFIG_BLOCK

#include <linux/major.h>
#include <linux/genhd.h>
#include <linux/list.h>
#include <linux/llist.h>
#include <linux/timer.h>
#include <linux/workqueue.h>
#include <linux/pagemap.h>
#include <linux/backing-dev-defs.h>
#include <linux/wait.h>
#include <linux/mempool.h>
#include <linux/pfn.h>
#include <linux/bio.h>
#include <linux/stringify.h>
#include <linux/gfp.h>
#include <linux/bsg.h>
#include <linux/smp.h>
#include <linux/rcupdate.h>
#include <linux/percpu-refcount.h>
#include <linux/scatterlist.h>
#include <linux/blkzoned.h>
#include <linux/seqlock.h>
#include <linux/u64_stats_sync.h>

struct module;
struct scsi_ioctl_command;

struct request_queue;
struct elevator_queue;
struct blk_trace;
struct request;
struct sg_io_hdr;
struct bsg_job;
struct blkcg_gq;
struct blk_flush_queue;
struct pr_ops;
struct rq_wb;
struct blk_queue_stats;
struct blk_stat_callback;

#define BLKDEV_MIN_RQ	4
#define BLKDEV_MAX_RQ	128	/* Default maximum */

/* Must be consisitent with blk_mq_poll_stats_bkt() */
#define BLK_MQ_POLL_STATS_BKTS 16

/*
 * Maximum number of blkcg policies allowed to be registered concurrently.
 * Defined here to simplify include dependency.
 */
#define BLKCG_MAX_POLS		3

typedef void (rq_end_io_fn)(struct request *, blk_status_t);

#define BLK_RL_SYNCFULL		(1U << 0)
#define BLK_RL_ASYNCFULL	(1U << 1)

struct request_list {
	struct request_queue	*q;	/* the queue this rl belongs to */
#ifdef CONFIG_BLK_CGROUP
	struct blkcg_gq		*blkg;	/* blkg this request pool belongs to */
#endif
	/*
	 * count[], starved[], and wait[] are indexed by
	 * BLK_RW_SYNC/BLK_RW_ASYNC
	 */
	int			count[2];
	int			starved[2];
	mempool_t		*rq_pool;
	wait_queue_head_t	wait[2];
	unsigned int		flags;
};

/*
 * request flags */
typedef __u32 __bitwise req_flags_t;

/* elevator knows about this request */
#define RQF_SORTED		((__force req_flags_t)(1 << 0))
/* drive already may have started this one */
#define RQF_STARTED		((__force req_flags_t)(1 << 1))
/* uses tagged queueing */
#define RQF_QUEUED		((__force req_flags_t)(1 << 2))
/* may not be passed by ioscheduler */
#define RQF_SOFTBARRIER		((__force req_flags_t)(1 << 3))
/* request for flush sequence */
#define RQF_FLUSH_SEQ		((__force req_flags_t)(1 << 4))
/* merge of different types, fail separately */
#define RQF_MIXED_MERGE		((__force req_flags_t)(1 << 5))
/* track inflight for MQ */
#define RQF_MQ_INFLIGHT		((__force req_flags_t)(1 << 6))
/* don't call prep for this one */
#define RQF_DONTPREP		((__force req_flags_t)(1 << 7))
/* set for "ide_preempt" requests and also for requests for which the SCSI
   "quiesce" state must be ignored. */
#define RQF_PREEMPT		((__force req_flags_t)(1 << 8))
/* contains copies of user pages */
#define RQF_COPY_USER		((__force req_flags_t)(1 << 9))
/* vaguely specified driver internal error.  Ignored by the block layer */
#define RQF_FAILED		((__force req_flags_t)(1 << 10))
/* don't warn about errors */
#define RQF_QUIET		((__force req_flags_t)(1 << 11))
/* elevator private data attached */
#define RQF_ELVPRIV		((__force req_flags_t)(1 << 12))
/* account I/O stat */
#define RQF_IO_STAT		((__force req_flags_t)(1 << 13))
/* request came from our alloc pool */
#define RQF_ALLOCED		((__force req_flags_t)(1 << 14))
/* runtime pm request */
#define RQF_PM			((__force req_flags_t)(1 << 15))
/* on IO scheduler merge hash */
#define RQF_HASHED		((__force req_flags_t)(1 << 16))
/* IO stats tracking on */
#define RQF_STATS		((__force req_flags_t)(1 << 17))
/* Look at ->special_vec for the actual data payload instead of the
   bio chain. */
#define RQF_SPECIAL_PAYLOAD	((__force req_flags_t)(1 << 18))
/* The per-zone write lock is held for this request */
#define RQF_ZONE_WRITE_LOCKED	((__force req_flags_t)(1 << 19))
/* timeout is expired */
#define RQF_MQ_TIMEOUT_EXPIRED	((__force req_flags_t)(1 << 20))
/* already slept for hybrid poll */
#define RQF_MQ_POLL_SLEPT	((__force req_flags_t)(1 << 21))

/* flags that prevent us from merging requests: */
#define RQF_NOMERGE_FLAGS \
	(RQF_STARTED | RQF_SOFTBARRIER | RQF_FLUSH_SEQ | RQF_SPECIAL_PAYLOAD)

/*
 * Try to put the fields that are referenced together in the same cacheline.
 *
 * If you modify this structure, make sure to update blk_rq_init() and
 * especially blk_mq_rq_ctx_init() to take care of the added fields.
 */
struct request {
<<<<<<< HEAD
	struct list_head queuelist;
	union {
		struct __call_single_data csd;
		u64 fifo_time;
	};

=======
>>>>>>> 796baeee
	struct request_queue *q;
	struct blk_mq_ctx *mq_ctx;

	int cpu;
	unsigned int cmd_flags;		/* op and common flags */
	req_flags_t rq_flags;

	int internal_tag;

	/* the following two fields are internal, NEVER access directly */
	unsigned int __data_len;	/* total data len */
	int tag;
	sector_t __sector;		/* sector cursor */

	struct bio *bio;
	struct bio *biotail;

	struct list_head queuelist;

	/*
	 * The hash is used inside the scheduler, and killed once the
	 * request reaches the dispatch list. The ipi_list is only used
	 * to queue the request for softirq completion, which is long
	 * after the request has been unhashed (and even removed from
	 * the dispatch list).
	 */
	union {
		struct hlist_node hash;	/* merge hash */
		struct list_head ipi_list;
	};

	/*
	 * The rb_node is only used inside the io scheduler, requests
	 * are pruned when moved to the dispatch queue. So let the
	 * completion_data share space with the rb_node.
	 */
	union {
		struct rb_node rb_node;	/* sort/lookup */
		struct bio_vec special_vec;
		void *completion_data;
		int error_count; /* for legacy drivers, don't use */
	};

	/*
	 * Three pointers are available for the IO schedulers, if they need
	 * more they have to dynamically allocate it.  Flush requests are
	 * never put on the IO scheduler. So let the flush fields share
	 * space with the elevator data.
	 */
	union {
		struct {
			struct io_cq		*icq;
			void			*priv[2];
		} elv;

		struct {
			unsigned int		seq;
			struct list_head	list;
			rq_end_io_fn		*saved_end_io;
		} flush;
	};

	struct gendisk *rq_disk;
	struct hd_struct *part;
	unsigned long start_time;
	struct blk_issue_stat issue_stat;
	/* Number of scatter-gather DMA addr+len pairs after
	 * physical address coalescing is performed.
	 */
	unsigned short nr_phys_segments;

#if defined(CONFIG_BLK_DEV_INTEGRITY)
	unsigned short nr_integrity_segments;
#endif

	unsigned short write_hint;
	unsigned short ioprio;

	unsigned int timeout;

	void *special;		/* opaque pointer available for LLD use */

	unsigned int extra_len;	/* length of alignment and padding */

	/*
	 * On blk-mq, the lower bits of ->gstate (generation number and
	 * state) carry the MQ_RQ_* state value and the upper bits the
	 * generation number which is monotonically incremented and used to
	 * distinguish the reuse instances.
	 *
	 * ->gstate_seq allows updates to ->gstate and other fields
	 * (currently ->deadline) during request start to be read
	 * atomically from the timeout path, so that it can operate on a
	 * coherent set of information.
	 */
	seqcount_t gstate_seq;
	u64 gstate;

	/*
	 * ->aborted_gstate is used by the timeout to claim a specific
	 * recycle instance of this request.  See blk_mq_timeout_work().
	 */
	struct u64_stats_sync aborted_gstate_sync;
	u64 aborted_gstate;

	/* access through blk_rq_set_deadline, blk_rq_deadline */
	unsigned long __deadline;

	struct list_head timeout_list;

	union {
		call_single_data_t csd;
		u64 fifo_time;
	};

	/*
	 * completion callback.
	 */
	rq_end_io_fn *end_io;
	void *end_io_data;

	/* for bidi */
	struct request *next_rq;

#ifdef CONFIG_BLK_CGROUP
	struct request_list *rl;		/* rl this rq is alloced from */
	unsigned long long start_time_ns;
	unsigned long long io_start_time_ns;    /* when passed to hardware */
#endif
};

static inline bool blk_op_is_scsi(unsigned int op)
{
	return op == REQ_OP_SCSI_IN || op == REQ_OP_SCSI_OUT;
}

static inline bool blk_op_is_private(unsigned int op)
{
	return op == REQ_OP_DRV_IN || op == REQ_OP_DRV_OUT;
}

static inline bool blk_rq_is_scsi(struct request *rq)
{
	return blk_op_is_scsi(req_op(rq));
}

static inline bool blk_rq_is_private(struct request *rq)
{
	return blk_op_is_private(req_op(rq));
}

static inline bool blk_rq_is_passthrough(struct request *rq)
{
	return blk_rq_is_scsi(rq) || blk_rq_is_private(rq);
}

static inline bool bio_is_passthrough(struct bio *bio)
{
	unsigned op = bio_op(bio);

	return blk_op_is_scsi(op) || blk_op_is_private(op);
}

static inline unsigned short req_get_ioprio(struct request *req)
{
	return req->ioprio;
}

#include <linux/elevator.h>

struct blk_queue_ctx;

typedef void (request_fn_proc) (struct request_queue *q);
typedef blk_qc_t (make_request_fn) (struct request_queue *q, struct bio *bio);
typedef bool (poll_q_fn) (struct request_queue *q, blk_qc_t);
typedef int (prep_rq_fn) (struct request_queue *, struct request *);
typedef void (unprep_rq_fn) (struct request_queue *, struct request *);

struct bio_vec;
typedef void (softirq_done_fn)(struct request *);
typedef int (dma_drain_needed_fn)(struct request *);
typedef int (lld_busy_fn) (struct request_queue *q);
typedef int (bsg_job_fn) (struct bsg_job *);
typedef int (init_rq_fn)(struct request_queue *, struct request *, gfp_t);
typedef void (exit_rq_fn)(struct request_queue *, struct request *);

enum blk_eh_timer_return {
	BLK_EH_NOT_HANDLED,
	BLK_EH_HANDLED,
	BLK_EH_RESET_TIMER,
};

typedef enum blk_eh_timer_return (rq_timed_out_fn)(struct request *);

enum blk_queue_state {
	Queue_down,
	Queue_up,
};

struct blk_queue_tag {
	struct request **tag_index;	/* map of busy tags */
	unsigned long *tag_map;		/* bit map of free/busy tags */
	int max_depth;			/* what we will send to device */
	int real_max_depth;		/* what the array can hold */
	atomic_t refcnt;		/* map can be shared */
	int alloc_policy;		/* tag allocation policy */
	int next_tag;			/* next tag */
};
#define BLK_TAG_ALLOC_FIFO 0 /* allocate starting from 0 */
#define BLK_TAG_ALLOC_RR 1 /* allocate starting from last allocated tag */

#define BLK_SCSI_MAX_CMDS	(256)
#define BLK_SCSI_CMD_PER_LONG	(BLK_SCSI_MAX_CMDS / (sizeof(long) * 8))

/*
 * Zoned block device models (zoned limit).
 */
enum blk_zoned_model {
	BLK_ZONED_NONE,	/* Regular block device */
	BLK_ZONED_HA,	/* Host-aware zoned block device */
	BLK_ZONED_HM,	/* Host-managed zoned block device */
};

struct queue_limits {
	unsigned long		bounce_pfn;
	unsigned long		seg_boundary_mask;
	unsigned long		virt_boundary_mask;

	unsigned int		max_hw_sectors;
	unsigned int		max_dev_sectors;
	unsigned int		chunk_sectors;
	unsigned int		max_sectors;
	unsigned int		max_segment_size;
	unsigned int		physical_block_size;
	unsigned int		alignment_offset;
	unsigned int		io_min;
	unsigned int		io_opt;
	unsigned int		max_discard_sectors;
	unsigned int		max_hw_discard_sectors;
	unsigned int		max_write_same_sectors;
	unsigned int		max_write_zeroes_sectors;
	unsigned int		discard_granularity;
	unsigned int		discard_alignment;

	unsigned short		logical_block_size;
	unsigned short		max_segments;
	unsigned short		max_integrity_segments;
	unsigned short		max_discard_segments;

	unsigned char		misaligned;
	unsigned char		discard_misaligned;
	unsigned char		cluster;
	unsigned char		raid_partial_stripes_expensive;
	enum blk_zoned_model	zoned;
};

#ifdef CONFIG_BLK_DEV_ZONED

struct blk_zone_report_hdr {
	unsigned int	nr_zones;
	u8		padding[60];
};

extern int blkdev_report_zones(struct block_device *bdev,
			       sector_t sector, struct blk_zone *zones,
			       unsigned int *nr_zones, gfp_t gfp_mask);
extern int blkdev_reset_zones(struct block_device *bdev, sector_t sectors,
			      sector_t nr_sectors, gfp_t gfp_mask);

extern int blkdev_report_zones_ioctl(struct block_device *bdev, fmode_t mode,
				     unsigned int cmd, unsigned long arg);
extern int blkdev_reset_zones_ioctl(struct block_device *bdev, fmode_t mode,
				    unsigned int cmd, unsigned long arg);

#else /* CONFIG_BLK_DEV_ZONED */

static inline int blkdev_report_zones_ioctl(struct block_device *bdev,
					    fmode_t mode, unsigned int cmd,
					    unsigned long arg)
{
	return -ENOTTY;
}

static inline int blkdev_reset_zones_ioctl(struct block_device *bdev,
					   fmode_t mode, unsigned int cmd,
					   unsigned long arg)
{
	return -ENOTTY;
}

#endif /* CONFIG_BLK_DEV_ZONED */

struct request_queue {
	/*
	 * Together with queue_head for cacheline sharing
	 */
	struct list_head	queue_head;
	struct request		*last_merge;
	struct elevator_queue	*elevator;
	int			nr_rqs[2];	/* # allocated [a]sync rqs */
	int			nr_rqs_elvpriv;	/* # allocated rqs w/ elvpriv */

	atomic_t		shared_hctx_restart;

	struct blk_queue_stats	*stats;
	struct rq_wb		*rq_wb;

	/*
	 * If blkcg is not used, @q->root_rl serves all requests.  If blkcg
	 * is used, root blkg allocates from @q->root_rl and all other
	 * blkgs from their own blkg->rl.  Which one to use should be
	 * determined using bio_request_list().
	 */
	struct request_list	root_rl;

	request_fn_proc		*request_fn;
	make_request_fn		*make_request_fn;
	poll_q_fn		*poll_fn;
	prep_rq_fn		*prep_rq_fn;
	unprep_rq_fn		*unprep_rq_fn;
	softirq_done_fn		*softirq_done_fn;
	rq_timed_out_fn		*rq_timed_out_fn;
	dma_drain_needed_fn	*dma_drain_needed;
	lld_busy_fn		*lld_busy_fn;
	/* Called just after a request is allocated */
	init_rq_fn		*init_rq_fn;
	/* Called just before a request is freed */
	exit_rq_fn		*exit_rq_fn;
	/* Called from inside blk_get_request() */
	void (*initialize_rq_fn)(struct request *rq);

	const struct blk_mq_ops	*mq_ops;

	unsigned int		*mq_map;

	/* sw queues */
	struct blk_mq_ctx __percpu	*queue_ctx;
	unsigned int		nr_queues;

	unsigned int		queue_depth;

	/* hw dispatch queues */
	struct blk_mq_hw_ctx	**queue_hw_ctx;
	unsigned int		nr_hw_queues;

	/*
	 * Dispatch queue sorting
	 */
	sector_t		end_sector;
	struct request		*boundary_rq;

	/*
	 * Delayed queue handling
	 */
	struct delayed_work	delay_work;

	struct backing_dev_info	*backing_dev_info;

	/*
	 * The queue owner gets to use this for whatever they like.
	 * ll_rw_blk doesn't touch it.
	 */
	void			*queuedata;

	/*
	 * various queue flags, see QUEUE_* below
	 */
	unsigned long		queue_flags;

	/*
	 * ida allocated id for this queue.  Used to index queues from
	 * ioctx.
	 */
	int			id;

	/*
	 * queue needs bounce pages for pages above this limit
	 */
	gfp_t			bounce_gfp;

	/*
	 * protects queue structures from reentrancy. ->__queue_lock should
	 * _never_ be used directly, it is queue private. always use
	 * ->queue_lock.
	 */
	spinlock_t		__queue_lock;
	spinlock_t		*queue_lock;

	/*
	 * queue kobject
	 */
	struct kobject kobj;

	/*
	 * mq queue kobject
	 */
	struct kobject mq_kobj;

#ifdef  CONFIG_BLK_DEV_INTEGRITY
	struct blk_integrity integrity;
#endif	/* CONFIG_BLK_DEV_INTEGRITY */

#ifdef CONFIG_PM
	struct device		*dev;
	int			rpm_status;
	unsigned int		nr_pending;
#endif

	/*
	 * queue settings
	 */
	unsigned long		nr_requests;	/* Max # of requests */
	unsigned int		nr_congestion_on;
	unsigned int		nr_congestion_off;
	unsigned int		nr_batching;

	unsigned int		dma_drain_size;
	void			*dma_drain_buffer;
	unsigned int		dma_pad_mask;
	unsigned int		dma_alignment;

	struct blk_queue_tag	*queue_tags;
	struct list_head	tag_busy_list;

	unsigned int		nr_sorted;
	unsigned int		in_flight[2];

	/*
	 * Number of active block driver functions for which blk_drain_queue()
	 * must wait. Must be incremented around functions that unlock the
	 * queue_lock internally, e.g. scsi_request_fn().
	 */
	unsigned int		request_fn_active;

	unsigned int		rq_timeout;
	int			poll_nsec;

	struct blk_stat_callback	*poll_cb;
	struct blk_rq_stat	poll_stat[BLK_MQ_POLL_STATS_BKTS];

	struct timer_list	timeout;
	struct work_struct	timeout_work;
	struct list_head	timeout_list;

	struct list_head	icq_list;
#ifdef CONFIG_BLK_CGROUP
	DECLARE_BITMAP		(blkcg_pols, BLKCG_MAX_POLS);
	struct blkcg_gq		*root_blkg;
	struct list_head	blkg_list;
#endif

	struct queue_limits	limits;

	/*
	 * Zoned block device information for request dispatch control.
	 * nr_zones is the total number of zones of the device. This is always
	 * 0 for regular block devices. seq_zones_bitmap is a bitmap of nr_zones
	 * bits which indicates if a zone is conventional (bit clear) or
	 * sequential (bit set). seq_zones_wlock is a bitmap of nr_zones
	 * bits which indicates if a zone is write locked, that is, if a write
	 * request targeting the zone was dispatched. All three fields are
	 * initialized by the low level device driver (e.g. scsi/sd.c).
	 * Stacking drivers (device mappers) may or may not initialize
	 * these fields.
	 */
	unsigned int		nr_zones;
	unsigned long		*seq_zones_bitmap;
	unsigned long		*seq_zones_wlock;

	/*
	 * sg stuff
	 */
	unsigned int		sg_timeout;
	unsigned int		sg_reserved_size;
	int			node;
#ifdef CONFIG_BLK_DEV_IO_TRACE
	struct blk_trace	*blk_trace;
	struct mutex		blk_trace_mutex;
#endif
	/*
	 * for flush operations
	 */
	struct blk_flush_queue	*fq;

	struct list_head	requeue_list;
	spinlock_t		requeue_lock;
	struct delayed_work	requeue_work;

	struct mutex		sysfs_lock;

	int			bypass_depth;
	atomic_t		mq_freeze_depth;

#if defined(CONFIG_BLK_DEV_BSG)
	bsg_job_fn		*bsg_job_fn;
	struct bsg_class_device bsg_dev;
#endif

#ifdef CONFIG_BLK_DEV_THROTTLING
	/* Throttle data */
	struct throtl_data *td;
#endif
	struct rcu_head		rcu_head;
	wait_queue_head_t	mq_freeze_wq;
	struct percpu_ref	q_usage_counter;
	struct list_head	all_q_node;

	struct blk_mq_tag_set	*tag_set;
	struct list_head	tag_set_list;
	struct bio_set		*bio_split;

#ifdef CONFIG_BLK_DEBUG_FS
	struct dentry		*debugfs_dir;
	struct dentry		*sched_debugfs_dir;
#endif

	bool			mq_sysfs_init_done;

	size_t			cmd_size;
	void			*rq_alloc_data;

	struct work_struct	release_work;

#define BLK_MAX_WRITE_HINTS	5
	u64			write_hints[BLK_MAX_WRITE_HINTS];
};

#define QUEUE_FLAG_QUEUED	0	/* uses generic tag queueing */
#define QUEUE_FLAG_STOPPED	1	/* queue is stopped */
#define QUEUE_FLAG_DYING	2	/* queue being torn down */
#define QUEUE_FLAG_BYPASS	3	/* act as dumb FIFO queue */
#define QUEUE_FLAG_BIDI		4	/* queue supports bidi requests */
#define QUEUE_FLAG_NOMERGES     5	/* disable merge attempts */
#define QUEUE_FLAG_SAME_COMP	6	/* complete on same CPU-group */
#define QUEUE_FLAG_FAIL_IO	7	/* fake timeout */
#define QUEUE_FLAG_NONROT	9	/* non-rotational device (SSD) */
#define QUEUE_FLAG_VIRT        QUEUE_FLAG_NONROT /* paravirt device */
#define QUEUE_FLAG_IO_STAT     10	/* do IO stats */
#define QUEUE_FLAG_DISCARD     11	/* supports DISCARD */
#define QUEUE_FLAG_NOXMERGES   12	/* No extended merges */
#define QUEUE_FLAG_ADD_RANDOM  13	/* Contributes to random pool */
#define QUEUE_FLAG_SECERASE    14	/* supports secure erase */
#define QUEUE_FLAG_SAME_FORCE  15	/* force complete on same CPU */
#define QUEUE_FLAG_DEAD        16	/* queue tear-down finished */
#define QUEUE_FLAG_INIT_DONE   17	/* queue is initialized */
#define QUEUE_FLAG_NO_SG_MERGE 18	/* don't attempt to merge SG segments*/
#define QUEUE_FLAG_POLL	       19	/* IO polling enabled if set */
#define QUEUE_FLAG_WC	       20	/* Write back caching */
#define QUEUE_FLAG_FUA	       21	/* device supports FUA writes */
#define QUEUE_FLAG_FLUSH_NQ    22	/* flush not queueuable */
#define QUEUE_FLAG_DAX         23	/* device supports DAX */
#define QUEUE_FLAG_STATS       24	/* track rq completion times */
#define QUEUE_FLAG_POLL_STATS  25	/* collecting stats for hybrid polling */
#define QUEUE_FLAG_REGISTERED  26	/* queue has been registered to a disk */
#define QUEUE_FLAG_SCSI_PASSTHROUGH 27	/* queue supports SCSI commands */
#define QUEUE_FLAG_QUIESCED    28	/* queue has been quiesced */
#define QUEUE_FLAG_PREEMPT_ONLY	29	/* only process REQ_PREEMPT requests */

#define QUEUE_FLAG_DEFAULT	((1 << QUEUE_FLAG_IO_STAT) |		\
				 (1 << QUEUE_FLAG_SAME_COMP)	|	\
				 (1 << QUEUE_FLAG_ADD_RANDOM))

#define QUEUE_FLAG_MQ_DEFAULT	((1 << QUEUE_FLAG_IO_STAT) |		\
				 (1 << QUEUE_FLAG_SAME_COMP)	|	\
				 (1 << QUEUE_FLAG_POLL))

/*
 * @q->queue_lock is set while a queue is being initialized. Since we know
 * that no other threads access the queue object before @q->queue_lock has
 * been set, it is safe to manipulate queue flags without holding the
 * queue_lock if @q->queue_lock == NULL. See also blk_alloc_queue_node() and
 * blk_init_allocated_queue().
 */
static inline void queue_lockdep_assert_held(struct request_queue *q)
{
	if (q->queue_lock)
		lockdep_assert_held(q->queue_lock);
}

static inline void queue_flag_set_unlocked(unsigned int flag,
					   struct request_queue *q)
{
	__set_bit(flag, &q->queue_flags);
}

static inline int queue_flag_test_and_clear(unsigned int flag,
					    struct request_queue *q)
{
	queue_lockdep_assert_held(q);

	if (test_bit(flag, &q->queue_flags)) {
		__clear_bit(flag, &q->queue_flags);
		return 1;
	}

	return 0;
}

static inline int queue_flag_test_and_set(unsigned int flag,
					  struct request_queue *q)
{
	queue_lockdep_assert_held(q);

	if (!test_bit(flag, &q->queue_flags)) {
		__set_bit(flag, &q->queue_flags);
		return 0;
	}

	return 1;
}

static inline void queue_flag_set(unsigned int flag, struct request_queue *q)
{
	queue_lockdep_assert_held(q);
	__set_bit(flag, &q->queue_flags);
}

static inline void queue_flag_clear_unlocked(unsigned int flag,
					     struct request_queue *q)
{
	__clear_bit(flag, &q->queue_flags);
}

static inline int queue_in_flight(struct request_queue *q)
{
	return q->in_flight[0] + q->in_flight[1];
}

static inline void queue_flag_clear(unsigned int flag, struct request_queue *q)
{
	queue_lockdep_assert_held(q);
	__clear_bit(flag, &q->queue_flags);
}

#define blk_queue_tagged(q)	test_bit(QUEUE_FLAG_QUEUED, &(q)->queue_flags)
#define blk_queue_stopped(q)	test_bit(QUEUE_FLAG_STOPPED, &(q)->queue_flags)
#define blk_queue_dying(q)	test_bit(QUEUE_FLAG_DYING, &(q)->queue_flags)
#define blk_queue_dead(q)	test_bit(QUEUE_FLAG_DEAD, &(q)->queue_flags)
#define blk_queue_bypass(q)	test_bit(QUEUE_FLAG_BYPASS, &(q)->queue_flags)
#define blk_queue_init_done(q)	test_bit(QUEUE_FLAG_INIT_DONE, &(q)->queue_flags)
#define blk_queue_nomerges(q)	test_bit(QUEUE_FLAG_NOMERGES, &(q)->queue_flags)
#define blk_queue_noxmerges(q)	\
	test_bit(QUEUE_FLAG_NOXMERGES, &(q)->queue_flags)
#define blk_queue_nonrot(q)	test_bit(QUEUE_FLAG_NONROT, &(q)->queue_flags)
#define blk_queue_io_stat(q)	test_bit(QUEUE_FLAG_IO_STAT, &(q)->queue_flags)
#define blk_queue_add_random(q)	test_bit(QUEUE_FLAG_ADD_RANDOM, &(q)->queue_flags)
#define blk_queue_discard(q)	test_bit(QUEUE_FLAG_DISCARD, &(q)->queue_flags)
#define blk_queue_secure_erase(q) \
	(test_bit(QUEUE_FLAG_SECERASE, &(q)->queue_flags))
#define blk_queue_dax(q)	test_bit(QUEUE_FLAG_DAX, &(q)->queue_flags)
#define blk_queue_scsi_passthrough(q)	\
	test_bit(QUEUE_FLAG_SCSI_PASSTHROUGH, &(q)->queue_flags)

#define blk_noretry_request(rq) \
	((rq)->cmd_flags & (REQ_FAILFAST_DEV|REQ_FAILFAST_TRANSPORT| \
			     REQ_FAILFAST_DRIVER))
#define blk_queue_quiesced(q)	test_bit(QUEUE_FLAG_QUIESCED, &(q)->queue_flags)
#define blk_queue_preempt_only(q)				\
	test_bit(QUEUE_FLAG_PREEMPT_ONLY, &(q)->queue_flags)

extern int blk_set_preempt_only(struct request_queue *q);
extern void blk_clear_preempt_only(struct request_queue *q);

static inline bool blk_account_rq(struct request *rq)
{
	return (rq->rq_flags & RQF_STARTED) && !blk_rq_is_passthrough(rq);
}

#define blk_rq_cpu_valid(rq)	((rq)->cpu != -1)
#define blk_bidi_rq(rq)		((rq)->next_rq != NULL)
/* rq->queuelist of dequeued request must be list_empty() */
#define blk_queued_rq(rq)	(!list_empty(&(rq)->queuelist))

#define list_entry_rq(ptr)	list_entry((ptr), struct request, queuelist)

#define rq_data_dir(rq)		(op_is_write(req_op(rq)) ? WRITE : READ)

/*
 * Driver can handle struct request, if it either has an old style
 * request_fn defined, or is blk-mq based.
 */
static inline bool queue_is_rq_based(struct request_queue *q)
{
	return q->request_fn || q->mq_ops;
}

static inline unsigned int blk_queue_cluster(struct request_queue *q)
{
	return q->limits.cluster;
}

static inline enum blk_zoned_model
blk_queue_zoned_model(struct request_queue *q)
{
	return q->limits.zoned;
}

static inline bool blk_queue_is_zoned(struct request_queue *q)
{
	switch (blk_queue_zoned_model(q)) {
	case BLK_ZONED_HA:
	case BLK_ZONED_HM:
		return true;
	default:
		return false;
	}
}

static inline unsigned int blk_queue_zone_sectors(struct request_queue *q)
{
	return blk_queue_is_zoned(q) ? q->limits.chunk_sectors : 0;
}

static inline unsigned int blk_queue_nr_zones(struct request_queue *q)
{
	return q->nr_zones;
}

static inline unsigned int blk_queue_zone_no(struct request_queue *q,
					     sector_t sector)
{
	if (!blk_queue_is_zoned(q))
		return 0;
	return sector >> ilog2(q->limits.chunk_sectors);
}

static inline bool blk_queue_zone_is_seq(struct request_queue *q,
					 sector_t sector)
{
	if (!blk_queue_is_zoned(q) || !q->seq_zones_bitmap)
		return false;
	return test_bit(blk_queue_zone_no(q, sector), q->seq_zones_bitmap);
}

static inline bool rq_is_sync(struct request *rq)
{
	return op_is_sync(rq->cmd_flags);
}

static inline bool blk_rl_full(struct request_list *rl, bool sync)
{
	unsigned int flag = sync ? BLK_RL_SYNCFULL : BLK_RL_ASYNCFULL;

	return rl->flags & flag;
}

static inline void blk_set_rl_full(struct request_list *rl, bool sync)
{
	unsigned int flag = sync ? BLK_RL_SYNCFULL : BLK_RL_ASYNCFULL;

	rl->flags |= flag;
}

static inline void blk_clear_rl_full(struct request_list *rl, bool sync)
{
	unsigned int flag = sync ? BLK_RL_SYNCFULL : BLK_RL_ASYNCFULL;

	rl->flags &= ~flag;
}

static inline bool rq_mergeable(struct request *rq)
{
	if (blk_rq_is_passthrough(rq))
		return false;

	if (req_op(rq) == REQ_OP_FLUSH)
		return false;

	if (req_op(rq) == REQ_OP_WRITE_ZEROES)
		return false;

	if (rq->cmd_flags & REQ_NOMERGE_FLAGS)
		return false;
	if (rq->rq_flags & RQF_NOMERGE_FLAGS)
		return false;

	return true;
}

static inline bool blk_write_same_mergeable(struct bio *a, struct bio *b)
{
	if (bio_page(a) == bio_page(b) &&
	    bio_offset(a) == bio_offset(b))
		return true;

	return false;
}

static inline unsigned int blk_queue_depth(struct request_queue *q)
{
	if (q->queue_depth)
		return q->queue_depth;

	return q->nr_requests;
}

/*
 * q->prep_rq_fn return values
 */
enum {
	BLKPREP_OK,		/* serve it */
	BLKPREP_KILL,		/* fatal error, kill, return -EIO */
	BLKPREP_DEFER,		/* leave on queue */
	BLKPREP_INVALID,	/* invalid command, kill, return -EREMOTEIO */
};

extern unsigned long blk_max_low_pfn, blk_max_pfn;

/*
 * standard bounce addresses:
 *
 * BLK_BOUNCE_HIGH	: bounce all highmem pages
 * BLK_BOUNCE_ANY	: don't bounce anything
 * BLK_BOUNCE_ISA	: bounce pages above ISA DMA boundary
 */

#if BITS_PER_LONG == 32
#define BLK_BOUNCE_HIGH		((u64)blk_max_low_pfn << PAGE_SHIFT)
#else
#define BLK_BOUNCE_HIGH		-1ULL
#endif
#define BLK_BOUNCE_ANY		(-1ULL)
#define BLK_BOUNCE_ISA		(DMA_BIT_MASK(24))

/*
 * default timeout for SG_IO if none specified
 */
#define BLK_DEFAULT_SG_TIMEOUT	(60 * HZ)
#define BLK_MIN_SG_TIMEOUT	(7 * HZ)

struct rq_map_data {
	struct page **pages;
	int page_order;
	int nr_entries;
	unsigned long offset;
	int null_mapped;
	int from_user;
};

struct req_iterator {
	struct bvec_iter iter;
	struct bio *bio;
};

/* This should not be used directly - use rq_for_each_segment */
#define for_each_bio(_bio)		\
	for (; _bio; _bio = _bio->bi_next)
#define __rq_for_each_bio(_bio, rq)	\
	if ((rq->bio))			\
		for (_bio = (rq)->bio; _bio; _bio = _bio->bi_next)

#define rq_for_each_segment(bvl, _rq, _iter)			\
	__rq_for_each_bio(_iter.bio, _rq)			\
		bio_for_each_segment(bvl, _iter.bio, _iter.iter)

#define rq_iter_last(bvec, _iter)				\
		(_iter.bio->bi_next == NULL &&			\
		 bio_iter_last(bvec, _iter.iter))

#ifndef ARCH_IMPLEMENTS_FLUSH_DCACHE_PAGE
# error	"You should define ARCH_IMPLEMENTS_FLUSH_DCACHE_PAGE for your platform"
#endif
#if ARCH_IMPLEMENTS_FLUSH_DCACHE_PAGE
extern void rq_flush_dcache_pages(struct request *rq);
#else
static inline void rq_flush_dcache_pages(struct request *rq)
{
}
#endif

extern int blk_register_queue(struct gendisk *disk);
extern void blk_unregister_queue(struct gendisk *disk);
extern blk_qc_t generic_make_request(struct bio *bio);
extern blk_qc_t direct_make_request(struct bio *bio);
extern void blk_rq_init(struct request_queue *q, struct request *rq);
extern void blk_init_request_from_bio(struct request *req, struct bio *bio);
extern void blk_put_request(struct request *);
extern void __blk_put_request(struct request_queue *, struct request *);
extern struct request *blk_get_request_flags(struct request_queue *,
					     unsigned int op,
					     blk_mq_req_flags_t flags);
extern struct request *blk_get_request(struct request_queue *, unsigned int op,
				       gfp_t gfp_mask);
extern void blk_requeue_request(struct request_queue *, struct request *);
extern int blk_lld_busy(struct request_queue *q);
extern int blk_rq_prep_clone(struct request *rq, struct request *rq_src,
			     struct bio_set *bs, gfp_t gfp_mask,
			     int (*bio_ctr)(struct bio *, struct bio *, void *),
			     void *data);
extern void blk_rq_unprep_clone(struct request *rq);
extern blk_status_t blk_insert_cloned_request(struct request_queue *q,
				     struct request *rq);
extern int blk_rq_append_bio(struct request *rq, struct bio **bio);
extern void blk_delay_queue(struct request_queue *, unsigned long);
extern void blk_queue_split(struct request_queue *, struct bio **);
extern void blk_recount_segments(struct request_queue *, struct bio *);
extern int scsi_verify_blk_ioctl(struct block_device *, unsigned int);
extern int scsi_cmd_blk_ioctl(struct block_device *, fmode_t,
			      unsigned int, void __user *);
extern int scsi_cmd_ioctl(struct request_queue *, struct gendisk *, fmode_t,
			  unsigned int, void __user *);
extern int sg_scsi_ioctl(struct request_queue *, struct gendisk *, fmode_t,
			 struct scsi_ioctl_command __user *);

extern int blk_queue_enter(struct request_queue *q, blk_mq_req_flags_t flags);
extern void blk_queue_exit(struct request_queue *q);
extern void blk_start_queue(struct request_queue *q);
extern void blk_start_queue_async(struct request_queue *q);
extern void blk_stop_queue(struct request_queue *q);
extern void blk_sync_queue(struct request_queue *q);
extern void __blk_stop_queue(struct request_queue *q);
extern void __blk_run_queue(struct request_queue *q);
extern void __blk_run_queue_uncond(struct request_queue *q);
extern void blk_run_queue(struct request_queue *);
extern void blk_run_queue_async(struct request_queue *q);
extern int blk_rq_map_user(struct request_queue *, struct request *,
			   struct rq_map_data *, void __user *, unsigned long,
			   gfp_t);
extern int blk_rq_unmap_user(struct bio *);
extern int blk_rq_map_kern(struct request_queue *, struct request *, void *, unsigned int, gfp_t);
extern int blk_rq_map_user_iov(struct request_queue *, struct request *,
			       struct rq_map_data *, const struct iov_iter *,
			       gfp_t);
extern void blk_execute_rq(struct request_queue *, struct gendisk *,
			  struct request *, int);
extern void blk_execute_rq_nowait(struct request_queue *, struct gendisk *,
				  struct request *, int, rq_end_io_fn *);

int blk_status_to_errno(blk_status_t status);
blk_status_t errno_to_blk_status(int errno);

bool blk_poll(struct request_queue *q, blk_qc_t cookie);

static inline struct request_queue *bdev_get_queue(struct block_device *bdev)
{
	return bdev->bd_disk->queue;	/* this is never NULL */
}

/*
 * blk_rq_pos()			: the current sector
 * blk_rq_bytes()		: bytes left in the entire request
 * blk_rq_cur_bytes()		: bytes left in the current segment
 * blk_rq_err_bytes()		: bytes left till the next error boundary
 * blk_rq_sectors()		: sectors left in the entire request
 * blk_rq_cur_sectors()		: sectors left in the current segment
 */
static inline sector_t blk_rq_pos(const struct request *rq)
{
	return rq->__sector;
}

static inline unsigned int blk_rq_bytes(const struct request *rq)
{
	return rq->__data_len;
}

static inline int blk_rq_cur_bytes(const struct request *rq)
{
	return rq->bio ? bio_cur_bytes(rq->bio) : 0;
}

extern unsigned int blk_rq_err_bytes(const struct request *rq);

static inline unsigned int blk_rq_sectors(const struct request *rq)
{
	return blk_rq_bytes(rq) >> 9;
}

static inline unsigned int blk_rq_cur_sectors(const struct request *rq)
{
	return blk_rq_cur_bytes(rq) >> 9;
}

static inline unsigned int blk_rq_zone_no(struct request *rq)
{
	return blk_queue_zone_no(rq->q, blk_rq_pos(rq));
}

static inline unsigned int blk_rq_zone_is_seq(struct request *rq)
{
	return blk_queue_zone_is_seq(rq->q, blk_rq_pos(rq));
}

/*
 * Some commands like WRITE SAME have a payload or data transfer size which
 * is different from the size of the request.  Any driver that supports such
 * commands using the RQF_SPECIAL_PAYLOAD flag needs to use this helper to
 * calculate the data transfer size.
 */
static inline unsigned int blk_rq_payload_bytes(struct request *rq)
{
	if (rq->rq_flags & RQF_SPECIAL_PAYLOAD)
		return rq->special_vec.bv_len;
	return blk_rq_bytes(rq);
}

static inline unsigned int blk_queue_get_max_sectors(struct request_queue *q,
						     int op)
{
	if (unlikely(op == REQ_OP_DISCARD || op == REQ_OP_SECURE_ERASE))
		return min(q->limits.max_discard_sectors, UINT_MAX >> 9);

	if (unlikely(op == REQ_OP_WRITE_SAME))
		return q->limits.max_write_same_sectors;

	if (unlikely(op == REQ_OP_WRITE_ZEROES))
		return q->limits.max_write_zeroes_sectors;

	return q->limits.max_sectors;
}

/*
 * Return maximum size of a request at given offset. Only valid for
 * file system requests.
 */
static inline unsigned int blk_max_size_offset(struct request_queue *q,
					       sector_t offset)
{
	if (!q->limits.chunk_sectors)
		return q->limits.max_sectors;

	return q->limits.chunk_sectors -
			(offset & (q->limits.chunk_sectors - 1));
}

static inline unsigned int blk_rq_get_max_sectors(struct request *rq,
						  sector_t offset)
{
	struct request_queue *q = rq->q;

	if (blk_rq_is_passthrough(rq))
		return q->limits.max_hw_sectors;

	if (!q->limits.chunk_sectors ||
	    req_op(rq) == REQ_OP_DISCARD ||
	    req_op(rq) == REQ_OP_SECURE_ERASE)
		return blk_queue_get_max_sectors(q, req_op(rq));

	return min(blk_max_size_offset(q, offset),
			blk_queue_get_max_sectors(q, req_op(rq)));
}

static inline unsigned int blk_rq_count_bios(struct request *rq)
{
	unsigned int nr_bios = 0;
	struct bio *bio;

	__rq_for_each_bio(bio, rq)
		nr_bios++;

	return nr_bios;
}

/*
 * Request issue related functions.
 */
extern struct request *blk_peek_request(struct request_queue *q);
extern void blk_start_request(struct request *rq);
extern struct request *blk_fetch_request(struct request_queue *q);

void blk_steal_bios(struct bio_list *list, struct request *rq);

/*
 * Request completion related functions.
 *
 * blk_update_request() completes given number of bytes and updates
 * the request without completing it.
 *
 * blk_end_request() and friends.  __blk_end_request() must be called
 * with the request queue spinlock acquired.
 *
 * Several drivers define their own end_request and call
 * blk_end_request() for parts of the original function.
 * This prevents code duplication in drivers.
 */
extern bool blk_update_request(struct request *rq, blk_status_t error,
			       unsigned int nr_bytes);
extern void blk_finish_request(struct request *rq, blk_status_t error);
extern bool blk_end_request(struct request *rq, blk_status_t error,
			    unsigned int nr_bytes);
extern void blk_end_request_all(struct request *rq, blk_status_t error);
extern bool __blk_end_request(struct request *rq, blk_status_t error,
			      unsigned int nr_bytes);
extern void __blk_end_request_all(struct request *rq, blk_status_t error);
extern bool __blk_end_request_cur(struct request *rq, blk_status_t error);

extern void blk_complete_request(struct request *);
extern void __blk_complete_request(struct request *);
extern void blk_abort_request(struct request *);
extern void blk_unprep_request(struct request *);

/*
 * Access functions for manipulating queue properties
 */
extern struct request_queue *blk_init_queue_node(request_fn_proc *rfn,
					spinlock_t *lock, int node_id);
extern struct request_queue *blk_init_queue(request_fn_proc *, spinlock_t *);
extern int blk_init_allocated_queue(struct request_queue *);
extern void blk_cleanup_queue(struct request_queue *);
extern void blk_queue_make_request(struct request_queue *, make_request_fn *);
extern void blk_queue_bounce_limit(struct request_queue *, u64);
extern void blk_queue_max_hw_sectors(struct request_queue *, unsigned int);
extern void blk_queue_chunk_sectors(struct request_queue *, unsigned int);
extern void blk_queue_max_segments(struct request_queue *, unsigned short);
extern void blk_queue_max_discard_segments(struct request_queue *,
		unsigned short);
extern void blk_queue_max_segment_size(struct request_queue *, unsigned int);
extern void blk_queue_max_discard_sectors(struct request_queue *q,
		unsigned int max_discard_sectors);
extern void blk_queue_max_write_same_sectors(struct request_queue *q,
		unsigned int max_write_same_sectors);
extern void blk_queue_max_write_zeroes_sectors(struct request_queue *q,
		unsigned int max_write_same_sectors);
extern void blk_queue_logical_block_size(struct request_queue *, unsigned short);
extern void blk_queue_physical_block_size(struct request_queue *, unsigned int);
extern void blk_queue_alignment_offset(struct request_queue *q,
				       unsigned int alignment);
extern void blk_limits_io_min(struct queue_limits *limits, unsigned int min);
extern void blk_queue_io_min(struct request_queue *q, unsigned int min);
extern void blk_limits_io_opt(struct queue_limits *limits, unsigned int opt);
extern void blk_queue_io_opt(struct request_queue *q, unsigned int opt);
extern void blk_set_queue_depth(struct request_queue *q, unsigned int depth);
extern void blk_set_default_limits(struct queue_limits *lim);
extern void blk_set_stacking_limits(struct queue_limits *lim);
extern int blk_stack_limits(struct queue_limits *t, struct queue_limits *b,
			    sector_t offset);
extern int bdev_stack_limits(struct queue_limits *t, struct block_device *bdev,
			    sector_t offset);
extern void disk_stack_limits(struct gendisk *disk, struct block_device *bdev,
			      sector_t offset);
extern void blk_queue_stack_limits(struct request_queue *t, struct request_queue *b);
extern void blk_queue_dma_pad(struct request_queue *, unsigned int);
extern void blk_queue_update_dma_pad(struct request_queue *, unsigned int);
extern int blk_queue_dma_drain(struct request_queue *q,
			       dma_drain_needed_fn *dma_drain_needed,
			       void *buf, unsigned int size);
extern void blk_queue_lld_busy(struct request_queue *q, lld_busy_fn *fn);
extern void blk_queue_segment_boundary(struct request_queue *, unsigned long);
extern void blk_queue_virt_boundary(struct request_queue *, unsigned long);
extern void blk_queue_prep_rq(struct request_queue *, prep_rq_fn *pfn);
extern void blk_queue_unprep_rq(struct request_queue *, unprep_rq_fn *ufn);
extern void blk_queue_dma_alignment(struct request_queue *, int);
extern void blk_queue_update_dma_alignment(struct request_queue *, int);
extern void blk_queue_softirq_done(struct request_queue *, softirq_done_fn *);
extern void blk_queue_rq_timed_out(struct request_queue *, rq_timed_out_fn *);
extern void blk_queue_rq_timeout(struct request_queue *, unsigned int);
extern void blk_queue_flush_queueable(struct request_queue *q, bool queueable);
extern void blk_queue_write_cache(struct request_queue *q, bool enabled, bool fua);

/*
 * Number of physical segments as sent to the device.
 *
 * Normally this is the number of discontiguous data segments sent by the
 * submitter.  But for data-less command like discard we might have no
 * actual data segments submitted, but the driver might have to add it's
 * own special payload.  In that case we still return 1 here so that this
 * special payload will be mapped.
 */
static inline unsigned short blk_rq_nr_phys_segments(struct request *rq)
{
	if (rq->rq_flags & RQF_SPECIAL_PAYLOAD)
		return 1;
	return rq->nr_phys_segments;
}

/*
 * Number of discard segments (or ranges) the driver needs to fill in.
 * Each discard bio merged into a request is counted as one segment.
 */
static inline unsigned short blk_rq_nr_discard_segments(struct request *rq)
{
	return max_t(unsigned short, rq->nr_phys_segments, 1);
}

extern int blk_rq_map_sg(struct request_queue *, struct request *, struct scatterlist *);
extern void blk_dump_rq_flags(struct request *, char *);
extern long nr_blockdev_pages(void);

bool __must_check blk_get_queue(struct request_queue *);
struct request_queue *blk_alloc_queue(gfp_t);
struct request_queue *blk_alloc_queue_node(gfp_t, int);
extern void blk_put_queue(struct request_queue *);
extern void blk_set_queue_dying(struct request_queue *);

/*
 * block layer runtime pm functions
 */
#ifdef CONFIG_PM
extern void blk_pm_runtime_init(struct request_queue *q, struct device *dev);
extern int blk_pre_runtime_suspend(struct request_queue *q);
extern void blk_post_runtime_suspend(struct request_queue *q, int err);
extern void blk_pre_runtime_resume(struct request_queue *q);
extern void blk_post_runtime_resume(struct request_queue *q, int err);
extern void blk_set_runtime_active(struct request_queue *q);
#else
static inline void blk_pm_runtime_init(struct request_queue *q,
	struct device *dev) {}
static inline int blk_pre_runtime_suspend(struct request_queue *q)
{
	return -ENOSYS;
}
static inline void blk_post_runtime_suspend(struct request_queue *q, int err) {}
static inline void blk_pre_runtime_resume(struct request_queue *q) {}
static inline void blk_post_runtime_resume(struct request_queue *q, int err) {}
static inline void blk_set_runtime_active(struct request_queue *q) {}
#endif

/*
 * blk_plug permits building a queue of related requests by holding the I/O
 * fragments for a short period. This allows merging of sequential requests
 * into single larger request. As the requests are moved from a per-task list to
 * the device's request_queue in a batch, this results in improved scalability
 * as the lock contention for request_queue lock is reduced.
 *
 * It is ok not to disable preemption when adding the request to the plug list
 * or when attempting a merge, because blk_schedule_flush_list() will only flush
 * the plug list when the task sleeps by itself. For details, please see
 * schedule() where blk_schedule_flush_plug() is called.
 */
struct blk_plug {
	struct list_head list; /* requests */
	struct list_head mq_list; /* blk-mq requests */
	struct list_head cb_list; /* md requires an unplug callback */
};
#define BLK_MAX_REQUEST_COUNT 16
#define BLK_PLUG_FLUSH_SIZE (128 * 1024)

struct blk_plug_cb;
typedef void (*blk_plug_cb_fn)(struct blk_plug_cb *, bool);
struct blk_plug_cb {
	struct list_head list;
	blk_plug_cb_fn callback;
	void *data;
};
extern struct blk_plug_cb *blk_check_plugged(blk_plug_cb_fn unplug,
					     void *data, int size);
extern void blk_start_plug(struct blk_plug *);
extern void blk_finish_plug(struct blk_plug *);
extern void blk_flush_plug_list(struct blk_plug *, bool);

static inline void blk_flush_plug(struct task_struct *tsk)
{
	struct blk_plug *plug = tsk->plug;

	if (plug)
		blk_flush_plug_list(plug, false);
}

static inline void blk_schedule_flush_plug(struct task_struct *tsk)
{
	struct blk_plug *plug = tsk->plug;

	if (plug)
		blk_flush_plug_list(plug, true);
}

static inline bool blk_needs_flush_plug(struct task_struct *tsk)
{
	struct blk_plug *plug = tsk->plug;

	return plug &&
		(!list_empty(&plug->list) ||
		 !list_empty(&plug->mq_list) ||
		 !list_empty(&plug->cb_list));
}

/*
 * tag stuff
 */
extern int blk_queue_start_tag(struct request_queue *, struct request *);
extern struct request *blk_queue_find_tag(struct request_queue *, int);
extern void blk_queue_end_tag(struct request_queue *, struct request *);
extern int blk_queue_init_tags(struct request_queue *, int, struct blk_queue_tag *, int);
extern void blk_queue_free_tags(struct request_queue *);
extern int blk_queue_resize_tags(struct request_queue *, int);
extern void blk_queue_invalidate_tags(struct request_queue *);
extern struct blk_queue_tag *blk_init_tags(int, int);
extern void blk_free_tags(struct blk_queue_tag *);

static inline struct request *blk_map_queue_find_tag(struct blk_queue_tag *bqt,
						int tag)
{
	if (unlikely(bqt == NULL || tag >= bqt->real_max_depth))
		return NULL;
	return bqt->tag_index[tag];
}

extern int blkdev_issue_flush(struct block_device *, gfp_t, sector_t *);
extern int blkdev_issue_write_same(struct block_device *bdev, sector_t sector,
		sector_t nr_sects, gfp_t gfp_mask, struct page *page);

#define BLKDEV_DISCARD_SECURE	(1 << 0)	/* issue a secure erase */

extern int blkdev_issue_discard(struct block_device *bdev, sector_t sector,
		sector_t nr_sects, gfp_t gfp_mask, unsigned long flags);
extern int __blkdev_issue_discard(struct block_device *bdev, sector_t sector,
		sector_t nr_sects, gfp_t gfp_mask, int flags,
		struct bio **biop);

#define BLKDEV_ZERO_NOUNMAP	(1 << 0)  /* do not free blocks */
#define BLKDEV_ZERO_NOFALLBACK	(1 << 1)  /* don't write explicit zeroes */

extern int __blkdev_issue_zeroout(struct block_device *bdev, sector_t sector,
		sector_t nr_sects, gfp_t gfp_mask, struct bio **biop,
		unsigned flags);
extern int blkdev_issue_zeroout(struct block_device *bdev, sector_t sector,
		sector_t nr_sects, gfp_t gfp_mask, unsigned flags);

static inline int sb_issue_discard(struct super_block *sb, sector_t block,
		sector_t nr_blocks, gfp_t gfp_mask, unsigned long flags)
{
	return blkdev_issue_discard(sb->s_bdev, block << (sb->s_blocksize_bits - 9),
				    nr_blocks << (sb->s_blocksize_bits - 9),
				    gfp_mask, flags);
}
static inline int sb_issue_zeroout(struct super_block *sb, sector_t block,
		sector_t nr_blocks, gfp_t gfp_mask)
{
	return blkdev_issue_zeroout(sb->s_bdev,
				    block << (sb->s_blocksize_bits - 9),
				    nr_blocks << (sb->s_blocksize_bits - 9),
				    gfp_mask, 0);
}

extern int blk_verify_command(unsigned char *cmd, fmode_t mode);

enum blk_default_limits {
	BLK_MAX_SEGMENTS	= 128,
	BLK_SAFE_MAX_SECTORS	= 255,
	BLK_DEF_MAX_SECTORS	= 2560,
	BLK_MAX_SEGMENT_SIZE	= 65536,
	BLK_SEG_BOUNDARY_MASK	= 0xFFFFFFFFUL,
};

#define blkdev_entry_to_request(entry) list_entry((entry), struct request, queuelist)

static inline unsigned long queue_segment_boundary(struct request_queue *q)
{
	return q->limits.seg_boundary_mask;
}

static inline unsigned long queue_virt_boundary(struct request_queue *q)
{
	return q->limits.virt_boundary_mask;
}

static inline unsigned int queue_max_sectors(struct request_queue *q)
{
	return q->limits.max_sectors;
}

static inline unsigned int queue_max_hw_sectors(struct request_queue *q)
{
	return q->limits.max_hw_sectors;
}

static inline unsigned short queue_max_segments(struct request_queue *q)
{
	return q->limits.max_segments;
}

static inline unsigned short queue_max_discard_segments(struct request_queue *q)
{
	return q->limits.max_discard_segments;
}

static inline unsigned int queue_max_segment_size(struct request_queue *q)
{
	return q->limits.max_segment_size;
}

static inline unsigned short queue_logical_block_size(struct request_queue *q)
{
	int retval = 512;

	if (q && q->limits.logical_block_size)
		retval = q->limits.logical_block_size;

	return retval;
}

static inline unsigned short bdev_logical_block_size(struct block_device *bdev)
{
	return queue_logical_block_size(bdev_get_queue(bdev));
}

static inline unsigned int queue_physical_block_size(struct request_queue *q)
{
	return q->limits.physical_block_size;
}

static inline unsigned int bdev_physical_block_size(struct block_device *bdev)
{
	return queue_physical_block_size(bdev_get_queue(bdev));
}

static inline unsigned int queue_io_min(struct request_queue *q)
{
	return q->limits.io_min;
}

static inline int bdev_io_min(struct block_device *bdev)
{
	return queue_io_min(bdev_get_queue(bdev));
}

static inline unsigned int queue_io_opt(struct request_queue *q)
{
	return q->limits.io_opt;
}

static inline int bdev_io_opt(struct block_device *bdev)
{
	return queue_io_opt(bdev_get_queue(bdev));
}

static inline int queue_alignment_offset(struct request_queue *q)
{
	if (q->limits.misaligned)
		return -1;

	return q->limits.alignment_offset;
}

static inline int queue_limit_alignment_offset(struct queue_limits *lim, sector_t sector)
{
	unsigned int granularity = max(lim->physical_block_size, lim->io_min);
	unsigned int alignment = sector_div(sector, granularity >> 9) << 9;

	return (granularity + lim->alignment_offset - alignment) % granularity;
}

static inline int bdev_alignment_offset(struct block_device *bdev)
{
	struct request_queue *q = bdev_get_queue(bdev);

	if (q->limits.misaligned)
		return -1;

	if (bdev != bdev->bd_contains)
		return bdev->bd_part->alignment_offset;

	return q->limits.alignment_offset;
}

static inline int queue_discard_alignment(struct request_queue *q)
{
	if (q->limits.discard_misaligned)
		return -1;

	return q->limits.discard_alignment;
}

static inline int queue_limit_discard_alignment(struct queue_limits *lim, sector_t sector)
{
	unsigned int alignment, granularity, offset;

	if (!lim->max_discard_sectors)
		return 0;

	/* Why are these in bytes, not sectors? */
	alignment = lim->discard_alignment >> 9;
	granularity = lim->discard_granularity >> 9;
	if (!granularity)
		return 0;

	/* Offset of the partition start in 'granularity' sectors */
	offset = sector_div(sector, granularity);

	/* And why do we do this modulus *again* in blkdev_issue_discard()? */
	offset = (granularity + alignment - offset) % granularity;

	/* Turn it back into bytes, gaah */
	return offset << 9;
}

static inline int bdev_discard_alignment(struct block_device *bdev)
{
	struct request_queue *q = bdev_get_queue(bdev);

	if (bdev != bdev->bd_contains)
		return bdev->bd_part->discard_alignment;

	return q->limits.discard_alignment;
}

static inline unsigned int bdev_write_same(struct block_device *bdev)
{
	struct request_queue *q = bdev_get_queue(bdev);

	if (q)
		return q->limits.max_write_same_sectors;

	return 0;
}

static inline unsigned int bdev_write_zeroes_sectors(struct block_device *bdev)
{
	struct request_queue *q = bdev_get_queue(bdev);

	if (q)
		return q->limits.max_write_zeroes_sectors;

	return 0;
}

static inline enum blk_zoned_model bdev_zoned_model(struct block_device *bdev)
{
	struct request_queue *q = bdev_get_queue(bdev);

	if (q)
		return blk_queue_zoned_model(q);

	return BLK_ZONED_NONE;
}

static inline bool bdev_is_zoned(struct block_device *bdev)
{
	struct request_queue *q = bdev_get_queue(bdev);

	if (q)
		return blk_queue_is_zoned(q);

	return false;
}

static inline unsigned int bdev_zone_sectors(struct block_device *bdev)
{
	struct request_queue *q = bdev_get_queue(bdev);

	if (q)
		return blk_queue_zone_sectors(q);
	return 0;
}

static inline unsigned int bdev_nr_zones(struct block_device *bdev)
{
	struct request_queue *q = bdev_get_queue(bdev);

	if (q)
		return blk_queue_nr_zones(q);
	return 0;
}

static inline int queue_dma_alignment(struct request_queue *q)
{
	return q ? q->dma_alignment : 511;
}

static inline int blk_rq_aligned(struct request_queue *q, unsigned long addr,
				 unsigned int len)
{
	unsigned int alignment = queue_dma_alignment(q) | q->dma_pad_mask;
	return !(addr & alignment) && !(len & alignment);
}

/* assumes size > 256 */
static inline unsigned int blksize_bits(unsigned int size)
{
	unsigned int bits = 8;
	do {
		bits++;
		size >>= 1;
	} while (size > 256);
	return bits;
}

static inline unsigned int block_size(struct block_device *bdev)
{
	return bdev->bd_block_size;
}

static inline bool queue_flush_queueable(struct request_queue *q)
{
	return !test_bit(QUEUE_FLAG_FLUSH_NQ, &q->queue_flags);
}

typedef struct {struct page *v;} Sector;

unsigned char *read_dev_sector(struct block_device *, sector_t, Sector *);

static inline void put_dev_sector(Sector p)
{
	put_page(p.v);
}

static inline bool __bvec_gap_to_prev(struct request_queue *q,
				struct bio_vec *bprv, unsigned int offset)
{
	return offset ||
		((bprv->bv_offset + bprv->bv_len) & queue_virt_boundary(q));
}

/*
 * Check if adding a bio_vec after bprv with offset would create a gap in
 * the SG list. Most drivers don't care about this, but some do.
 */
static inline bool bvec_gap_to_prev(struct request_queue *q,
				struct bio_vec *bprv, unsigned int offset)
{
	if (!queue_virt_boundary(q))
		return false;
	return __bvec_gap_to_prev(q, bprv, offset);
}

/*
 * Check if the two bvecs from two bios can be merged to one segment.
 * If yes, no need to check gap between the two bios since the 1st bio
 * and the 1st bvec in the 2nd bio can be handled in one segment.
 */
static inline bool bios_segs_mergeable(struct request_queue *q,
		struct bio *prev, struct bio_vec *prev_last_bv,
		struct bio_vec *next_first_bv)
{
	if (!BIOVEC_PHYS_MERGEABLE(prev_last_bv, next_first_bv))
		return false;
	if (!BIOVEC_SEG_BOUNDARY(q, prev_last_bv, next_first_bv))
		return false;
	if (prev->bi_seg_back_size + next_first_bv->bv_len >
			queue_max_segment_size(q))
		return false;
	return true;
}

static inline bool bio_will_gap(struct request_queue *q,
				struct request *prev_rq,
				struct bio *prev,
				struct bio *next)
{
	if (bio_has_data(prev) && queue_virt_boundary(q)) {
		struct bio_vec pb, nb;

		/*
		 * don't merge if the 1st bio starts with non-zero
		 * offset, otherwise it is quite difficult to respect
		 * sg gap limit. We work hard to merge a huge number of small
		 * single bios in case of mkfs.
		 */
		if (prev_rq)
			bio_get_first_bvec(prev_rq->bio, &pb);
		else
			bio_get_first_bvec(prev, &pb);
		if (pb.bv_offset)
			return true;

		/*
		 * We don't need to worry about the situation that the
		 * merged segment ends in unaligned virt boundary:
		 *
		 * - if 'pb' ends aligned, the merged segment ends aligned
		 * - if 'pb' ends unaligned, the next bio must include
		 *   one single bvec of 'nb', otherwise the 'nb' can't
		 *   merge with 'pb'
		 */
		bio_get_last_bvec(prev, &pb);
		bio_get_first_bvec(next, &nb);

		if (!bios_segs_mergeable(q, prev, &pb, &nb))
			return __bvec_gap_to_prev(q, &pb, nb.bv_offset);
	}

	return false;
}

static inline bool req_gap_back_merge(struct request *req, struct bio *bio)
{
	return bio_will_gap(req->q, req, req->biotail, bio);
}

static inline bool req_gap_front_merge(struct request *req, struct bio *bio)
{
	return bio_will_gap(req->q, NULL, bio, req->bio);
}

int kblockd_schedule_work(struct work_struct *work);
int kblockd_schedule_work_on(int cpu, struct work_struct *work);
int kblockd_mod_delayed_work_on(int cpu, struct delayed_work *dwork, unsigned long delay);

#ifdef CONFIG_BLK_CGROUP
/*
 * This should not be using sched_clock(). A real patch is in progress
 * to fix this up, until that is in place we need to disable preemption
 * around sched_clock() in this function and set_io_start_time_ns().
 */
static inline void set_start_time_ns(struct request *req)
{
	preempt_disable();
	req->start_time_ns = sched_clock();
	preempt_enable();
}

static inline void set_io_start_time_ns(struct request *req)
{
	preempt_disable();
	req->io_start_time_ns = sched_clock();
	preempt_enable();
}

static inline uint64_t rq_start_time_ns(struct request *req)
{
        return req->start_time_ns;
}

static inline uint64_t rq_io_start_time_ns(struct request *req)
{
        return req->io_start_time_ns;
}
#else
static inline void set_start_time_ns(struct request *req) {}
static inline void set_io_start_time_ns(struct request *req) {}
static inline uint64_t rq_start_time_ns(struct request *req)
{
	return 0;
}
static inline uint64_t rq_io_start_time_ns(struct request *req)
{
	return 0;
}
#endif

#define MODULE_ALIAS_BLOCKDEV(major,minor) \
	MODULE_ALIAS("block-major-" __stringify(major) "-" __stringify(minor))
#define MODULE_ALIAS_BLOCKDEV_MAJOR(major) \
	MODULE_ALIAS("block-major-" __stringify(major) "-*")

#if defined(CONFIG_BLK_DEV_INTEGRITY)

enum blk_integrity_flags {
	BLK_INTEGRITY_VERIFY		= 1 << 0,
	BLK_INTEGRITY_GENERATE		= 1 << 1,
	BLK_INTEGRITY_DEVICE_CAPABLE	= 1 << 2,
	BLK_INTEGRITY_IP_CHECKSUM	= 1 << 3,
};

struct blk_integrity_iter {
	void			*prot_buf;
	void			*data_buf;
	sector_t		seed;
	unsigned int		data_size;
	unsigned short		interval;
	const char		*disk_name;
};

typedef blk_status_t (integrity_processing_fn) (struct blk_integrity_iter *);

struct blk_integrity_profile {
	integrity_processing_fn		*generate_fn;
	integrity_processing_fn		*verify_fn;
	const char			*name;
};

extern void blk_integrity_register(struct gendisk *, struct blk_integrity *);
extern void blk_integrity_unregister(struct gendisk *);
extern int blk_integrity_compare(struct gendisk *, struct gendisk *);
extern int blk_rq_map_integrity_sg(struct request_queue *, struct bio *,
				   struct scatterlist *);
extern int blk_rq_count_integrity_sg(struct request_queue *, struct bio *);
extern bool blk_integrity_merge_rq(struct request_queue *, struct request *,
				   struct request *);
extern bool blk_integrity_merge_bio(struct request_queue *, struct request *,
				    struct bio *);

static inline struct blk_integrity *blk_get_integrity(struct gendisk *disk)
{
	struct blk_integrity *bi = &disk->queue->integrity;

	if (!bi->profile)
		return NULL;

	return bi;
}

static inline
struct blk_integrity *bdev_get_integrity(struct block_device *bdev)
{
	return blk_get_integrity(bdev->bd_disk);
}

static inline bool blk_integrity_rq(struct request *rq)
{
	return rq->cmd_flags & REQ_INTEGRITY;
}

static inline void blk_queue_max_integrity_segments(struct request_queue *q,
						    unsigned int segs)
{
	q->limits.max_integrity_segments = segs;
}

static inline unsigned short
queue_max_integrity_segments(struct request_queue *q)
{
	return q->limits.max_integrity_segments;
}

static inline bool integrity_req_gap_back_merge(struct request *req,
						struct bio *next)
{
	struct bio_integrity_payload *bip = bio_integrity(req->bio);
	struct bio_integrity_payload *bip_next = bio_integrity(next);

	return bvec_gap_to_prev(req->q, &bip->bip_vec[bip->bip_vcnt - 1],
				bip_next->bip_vec[0].bv_offset);
}

static inline bool integrity_req_gap_front_merge(struct request *req,
						 struct bio *bio)
{
	struct bio_integrity_payload *bip = bio_integrity(bio);
	struct bio_integrity_payload *bip_next = bio_integrity(req->bio);

	return bvec_gap_to_prev(req->q, &bip->bip_vec[bip->bip_vcnt - 1],
				bip_next->bip_vec[0].bv_offset);
}

#else /* CONFIG_BLK_DEV_INTEGRITY */

struct bio;
struct block_device;
struct gendisk;
struct blk_integrity;

static inline int blk_integrity_rq(struct request *rq)
{
	return 0;
}
static inline int blk_rq_count_integrity_sg(struct request_queue *q,
					    struct bio *b)
{
	return 0;
}
static inline int blk_rq_map_integrity_sg(struct request_queue *q,
					  struct bio *b,
					  struct scatterlist *s)
{
	return 0;
}
static inline struct blk_integrity *bdev_get_integrity(struct block_device *b)
{
	return NULL;
}
static inline struct blk_integrity *blk_get_integrity(struct gendisk *disk)
{
	return NULL;
}
static inline int blk_integrity_compare(struct gendisk *a, struct gendisk *b)
{
	return 0;
}
static inline void blk_integrity_register(struct gendisk *d,
					 struct blk_integrity *b)
{
}
static inline void blk_integrity_unregister(struct gendisk *d)
{
}
static inline void blk_queue_max_integrity_segments(struct request_queue *q,
						    unsigned int segs)
{
}
static inline unsigned short queue_max_integrity_segments(struct request_queue *q)
{
	return 0;
}
static inline bool blk_integrity_merge_rq(struct request_queue *rq,
					  struct request *r1,
					  struct request *r2)
{
	return true;
}
static inline bool blk_integrity_merge_bio(struct request_queue *rq,
					   struct request *r,
					   struct bio *b)
{
	return true;
}

static inline bool integrity_req_gap_back_merge(struct request *req,
						struct bio *next)
{
	return false;
}
static inline bool integrity_req_gap_front_merge(struct request *req,
						 struct bio *bio)
{
	return false;
}

#endif /* CONFIG_BLK_DEV_INTEGRITY */

struct block_device_operations {
	int (*open) (struct block_device *, fmode_t);
	void (*release) (struct gendisk *, fmode_t);
	int (*rw_page)(struct block_device *, sector_t, struct page *, bool);
	int (*ioctl) (struct block_device *, fmode_t, unsigned, unsigned long);
	int (*compat_ioctl) (struct block_device *, fmode_t, unsigned, unsigned long);
	unsigned int (*check_events) (struct gendisk *disk,
				      unsigned int clearing);
	/* ->media_changed() is DEPRECATED, use ->check_events() instead */
	int (*media_changed) (struct gendisk *);
	void (*unlock_native_capacity) (struct gendisk *);
	int (*revalidate_disk) (struct gendisk *);
	int (*getgeo)(struct block_device *, struct hd_geometry *);
	/* this callback is with swap_lock and sometimes page table lock held */
	void (*swap_slot_free_notify) (struct block_device *, unsigned long);
	struct module *owner;
	const struct pr_ops *pr_ops;
};

extern int __blkdev_driver_ioctl(struct block_device *, fmode_t, unsigned int,
				 unsigned long);
extern int bdev_read_page(struct block_device *, sector_t, struct page *);
extern int bdev_write_page(struct block_device *, sector_t, struct page *,
						struct writeback_control *);

#ifdef CONFIG_BLK_DEV_ZONED
bool blk_req_needs_zone_write_lock(struct request *rq);
void __blk_req_zone_write_lock(struct request *rq);
void __blk_req_zone_write_unlock(struct request *rq);

static inline void blk_req_zone_write_lock(struct request *rq)
{
	if (blk_req_needs_zone_write_lock(rq))
		__blk_req_zone_write_lock(rq);
}

static inline void blk_req_zone_write_unlock(struct request *rq)
{
	if (rq->rq_flags & RQF_ZONE_WRITE_LOCKED)
		__blk_req_zone_write_unlock(rq);
}

static inline bool blk_req_zone_is_write_locked(struct request *rq)
{
	return rq->q->seq_zones_wlock &&
		test_bit(blk_rq_zone_no(rq), rq->q->seq_zones_wlock);
}

static inline bool blk_req_can_dispatch_to_zone(struct request *rq)
{
	if (!blk_req_needs_zone_write_lock(rq))
		return true;
	return !blk_req_zone_is_write_locked(rq);
}
#else
static inline bool blk_req_needs_zone_write_lock(struct request *rq)
{
	return false;
}

static inline void blk_req_zone_write_lock(struct request *rq)
{
}

static inline void blk_req_zone_write_unlock(struct request *rq)
{
}
static inline bool blk_req_zone_is_write_locked(struct request *rq)
{
	return false;
}

static inline bool blk_req_can_dispatch_to_zone(struct request *rq)
{
	return true;
}
#endif /* CONFIG_BLK_DEV_ZONED */

#else /* CONFIG_BLOCK */

struct block_device;

/*
 * stubs for when the block layer is configured out
 */
#define buffer_heads_over_limit 0

static inline long nr_blockdev_pages(void)
{
	return 0;
}

struct blk_plug {
};

static inline void blk_start_plug(struct blk_plug *plug)
{
}

static inline void blk_finish_plug(struct blk_plug *plug)
{
}

static inline void blk_flush_plug(struct task_struct *task)
{
}

static inline void blk_schedule_flush_plug(struct task_struct *task)
{
}


static inline bool blk_needs_flush_plug(struct task_struct *tsk)
{
	return false;
}

static inline int blkdev_issue_flush(struct block_device *bdev, gfp_t gfp_mask,
				     sector_t *error_sector)
{
	return 0;
}

#endif /* CONFIG_BLOCK */

#endif<|MERGE_RESOLUTION|>--- conflicted
+++ resolved
@@ -141,15 +141,6 @@
  * especially blk_mq_rq_ctx_init() to take care of the added fields.
  */
 struct request {
-<<<<<<< HEAD
-	struct list_head queuelist;
-	union {
-		struct __call_single_data csd;
-		u64 fifo_time;
-	};
-
-=======
->>>>>>> 796baeee
 	struct request_queue *q;
 	struct blk_mq_ctx *mq_ctx;
 
@@ -261,7 +252,7 @@
 	struct list_head timeout_list;
 
 	union {
-		call_single_data_t csd;
+		struct __call_single_data csd;
 		u64 fifo_time;
 	};
 
