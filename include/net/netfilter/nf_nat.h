/* SPDX-License-Identifier: GPL-2.0 */
#ifndef _NF_NAT_H
#define _NF_NAT_H
#include <linux/netfilter_ipv4.h>
#include <linux/netfilter/nf_nat.h>
#include <net/netfilter/nf_conntrack_tuple.h>

enum nf_nat_manip_type {
	NF_NAT_MANIP_SRC,
	NF_NAT_MANIP_DST
};

/* SRC manip occurs POST_ROUTING or LOCAL_IN */
#define HOOK2MANIP(hooknum) ((hooknum) != NF_INET_POST_ROUTING && \
			     (hooknum) != NF_INET_LOCAL_IN)

#include <linux/list.h>
#include <linux/netfilter/nf_conntrack_pptp.h>
#include <net/netfilter/nf_conntrack_extend.h>

/* per conntrack: nat application helper private data */
union nf_conntrack_nat_help {
	/* insert nat helper private data here */
#if defined(CONFIG_NF_NAT_PPTP) || defined(CONFIG_NF_NAT_PPTP_MODULE)
	struct nf_nat_pptp nat_pptp_info;
#endif
};

struct nf_conn;

/* The structure embedded in the conntrack structure. */
struct nf_conn_nat {
	union nf_conntrack_nat_help help;
#if IS_ENABLED(CONFIG_NF_NAT_MASQUERADE)
	int masq_index;
#endif
};

/* Set up the info structure to map into this range. */
unsigned int nf_nat_setup_info(struct nf_conn *ct,
			       const struct nf_nat_range2 *range,
			       enum nf_nat_manip_type maniptype);

extern unsigned int nf_nat_alloc_null_binding(struct nf_conn *ct,
					      unsigned int hooknum);

struct nf_conn_nat *nf_ct_nat_ext_add(struct nf_conn *ct);

static inline struct nf_conn_nat *nfct_nat(const struct nf_conn *ct)
{
#if defined(CONFIG_NF_NAT) || defined(CONFIG_NF_NAT_MODULE)
	return nf_ct_ext_find(ct, NF_CT_EXT_NAT);
#else
	return NULL;
#endif
}

static inline bool nf_nat_oif_changed(unsigned int hooknum,
				      enum ip_conntrack_info ctinfo,
				      struct nf_conn_nat *nat,
				      const struct net_device *out)
{
#if IS_ENABLED(CONFIG_NF_NAT_MASQUERADE)
	return nat && nat->masq_index && hooknum == NF_INET_POST_ROUTING &&
	       CTINFO2DIR(ctinfo) == IP_CT_DIR_ORIGINAL &&
	       nat->masq_index != out->ifindex;
#else
	return false;
#endif
}

int nf_nat_register_fn(struct net *net, u8 pf, const struct nf_hook_ops *ops,
		       const struct nf_hook_ops *nat_ops, unsigned int ops_count);
void nf_nat_unregister_fn(struct net *net, u8 pf, const struct nf_hook_ops *ops,
			  unsigned int ops_count);

unsigned int nf_nat_packet(struct nf_conn *ct, enum ip_conntrack_info ctinfo,
			   unsigned int hooknum, struct sk_buff *skb);

unsigned int nf_nat_manip_pkt(struct sk_buff *skb, struct nf_conn *ct,
			      enum nf_nat_manip_type mtype,
			      enum ip_conntrack_dir dir);
void nf_nat_csum_recalc(struct sk_buff *skb,
			u8 nfproto, u8 proto, void *data, __sum16 *check,
			int datalen, int oldlen);

int nf_nat_icmp_reply_translation(struct sk_buff *skb, struct nf_conn *ct,
				  enum ip_conntrack_info ctinfo,
				  unsigned int hooknum);

int nf_nat_icmpv6_reply_translation(struct sk_buff *skb, struct nf_conn *ct,
				    enum ip_conntrack_info ctinfo,
				    unsigned int hooknum, unsigned int hdrlen);

int nf_nat_ipv4_register_fn(struct net *net, const struct nf_hook_ops *ops);
void nf_nat_ipv4_unregister_fn(struct net *net, const struct nf_hook_ops *ops);

int nf_nat_ipv6_register_fn(struct net *net, const struct nf_hook_ops *ops);
void nf_nat_ipv6_unregister_fn(struct net *net, const struct nf_hook_ops *ops);

<<<<<<< HEAD
=======
int nf_nat_inet_register_fn(struct net *net, const struct nf_hook_ops *ops);
void nf_nat_inet_unregister_fn(struct net *net, const struct nf_hook_ops *ops);

>>>>>>> 0ecfebd2
unsigned int
nf_nat_inet_fn(void *priv, struct sk_buff *skb,
	       const struct nf_hook_state *state);

int nf_xfrm_me_harder(struct net *n, struct sk_buff *s, unsigned int family);

static inline int nf_nat_initialized(struct nf_conn *ct,
				     enum nf_nat_manip_type manip)
{
	if (manip == NF_NAT_MANIP_SRC)
		return ct->status & IPS_SRC_NAT_DONE;
	else
		return ct->status & IPS_DST_NAT_DONE;
}
#endif<|MERGE_RESOLUTION|>--- conflicted
+++ resolved
@@ -98,12 +98,9 @@
 int nf_nat_ipv6_register_fn(struct net *net, const struct nf_hook_ops *ops);
 void nf_nat_ipv6_unregister_fn(struct net *net, const struct nf_hook_ops *ops);
 
-<<<<<<< HEAD
-=======
 int nf_nat_inet_register_fn(struct net *net, const struct nf_hook_ops *ops);
 void nf_nat_inet_unregister_fn(struct net *net, const struct nf_hook_ops *ops);
 
->>>>>>> 0ecfebd2
 unsigned int
 nf_nat_inet_fn(void *priv, struct sk_buff *skb,
 	       const struct nf_hook_state *state);
