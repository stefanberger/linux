--- conflicted
+++ resolved
@@ -639,20 +639,8 @@
 }
 EXPORT_SYMBOL(__sock_tx_timestamp);
 
-<<<<<<< HEAD
-/**
- *	sock_sendmsg - send a message through @sock
- *	@sock: socket
- *	@msg: message to send
- *
- *	Sends @msg through @sock, passing through LSM.
- *	Returns the number of bytes sent, or an error code.
- */
-
-=======
 INDIRECT_CALLABLE_DECLARE(int inet_sendmsg(struct socket *, struct msghdr *,
 					   size_t));
->>>>>>> 0ecfebd2
 static inline int sock_sendmsg_nosec(struct socket *sock, struct msghdr *msg)
 {
 	int ret = INDIRECT_CALL_INET4(sock->ops->sendmsg, inet_sendmsg, sock,
@@ -881,21 +869,8 @@
 }
 EXPORT_SYMBOL_GPL(__sock_recv_ts_and_drops);
 
-<<<<<<< HEAD
-/**
- *	sock_recvmsg - receive a message from @sock
- *	@sock: socket
- *	@msg: message to receive
- *	@flags: message flags
- *
- *	Receives @msg from @sock, passing through LSM. Returns the total number
- *	of bytes received, or an error.
- */
-
-=======
 INDIRECT_CALLABLE_DECLARE(int inet_recvmsg(struct socket *, struct msghdr *,
 					   size_t , int ));
->>>>>>> 0ecfebd2
 static inline int sock_recvmsg_nosec(struct socket *sock, struct msghdr *msg,
 				     int flags)
 {
@@ -2663,7 +2638,6 @@
 
 	if (!timeout && !timeout32)
 		return do_recvmmsg(fd, mmsg, vlen, flags, NULL);
-<<<<<<< HEAD
 
 	datagrams = do_recvmmsg(fd, mmsg, vlen, flags, &timeout_sys);
 
@@ -2673,17 +2647,6 @@
 	if (timeout && put_timespec64(&timeout_sys, timeout))
 		datagrams = -EFAULT;
 
-=======
-
-	datagrams = do_recvmmsg(fd, mmsg, vlen, flags, &timeout_sys);
-
-	if (datagrams <= 0)
-		return datagrams;
-
-	if (timeout && put_timespec64(&timeout_sys, timeout))
-		datagrams = -EFAULT;
-
->>>>>>> 0ecfebd2
 	if (timeout32 && put_old_timespec32(&timeout_sys, timeout32))
 		datagrams = -EFAULT;
 
@@ -2979,41 +2942,6 @@
 #endif				/* CONFIG_PROC_FS */
 
 #ifdef CONFIG_COMPAT
-<<<<<<< HEAD
-static int do_siocgstamp(struct net *net, struct socket *sock,
-			 unsigned int cmd, void __user *up)
-{
-	mm_segment_t old_fs = get_fs();
-	struct timeval ktv;
-	int err;
-
-	set_fs(KERNEL_DS);
-	err = sock_do_ioctl(net, sock, cmd, (unsigned long)&ktv);
-	set_fs(old_fs);
-	if (!err)
-		err = compat_put_timeval(&ktv, up);
-
-	return err;
-}
-
-static int do_siocgstampns(struct net *net, struct socket *sock,
-			   unsigned int cmd, void __user *up)
-{
-	mm_segment_t old_fs = get_fs();
-	struct timespec kts;
-	int err;
-
-	set_fs(KERNEL_DS);
-	err = sock_do_ioctl(net, sock, cmd, (unsigned long)&kts);
-	set_fs(old_fs);
-	if (!err)
-		err = compat_put_timespec(&kts, up);
-
-	return err;
-}
-
-=======
->>>>>>> 0ecfebd2
 static int compat_dev_ifconf(struct net *net, struct compat_ifconf __user *uifc32)
 {
 	struct compat_ifconf ifc32;
