--- conflicted
+++ resolved
@@ -39,11 +39,7 @@
 static unsigned long number_cred_unused;
 
 #define MAX_HASHTABLE_BITS (10) 
-<<<<<<< HEAD
-static int param_set_hashtbl_sz(const char *val, struct kernel_param *kp)
-=======
 static int param_set_hashtbl_sz(const char *val, const struct kernel_param *kp)
->>>>>>> 56385a12
 {
 	unsigned long num;
 	unsigned int nbits;
@@ -65,11 +61,7 @@
 	return -EINVAL;
 }
 
-<<<<<<< HEAD
-static int param_get_hashtbl_sz(char *buffer, struct kernel_param *kp)
-=======
 static int param_get_hashtbl_sz(char *buffer, const struct kernel_param *kp)
->>>>>>> 56385a12
 {
 	unsigned int nbits;
 
@@ -79,14 +71,11 @@
 
 #define param_check_hashtbl_sz(name, p) __param_check(name, p, unsigned int);
 
-<<<<<<< HEAD
-=======
 static struct kernel_param_ops param_ops_hashtbl_sz = {
 	.set = param_set_hashtbl_sz,
 	.get = param_get_hashtbl_sz,
 };
 
->>>>>>> 56385a12
 module_param_named(auth_hashtable_size, auth_hashbits, hashtbl_sz, 0644);
 MODULE_PARM_DESC(auth_hashtable_size, "RPC credential cache hashtable size");
 
